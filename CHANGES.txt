2.1.0-rc1
 * Add snapshot "manifest" describing files included (CASSANDRA-6326)
 * Parallel streaming for sstableloader (CASSANDRA-3668)
 * Fix bugs in supercolumns handling (CASSANDRA-7138)
 * Fix ClassClassException on composite dense tables (CASSANDRA-7112)
 * Cleanup and optimize collation and slice iterators (CASSANDRA-7107)
 * Upgrade NBHM lib (CASSANDRA-7128)
 * Optimize netty server (CASSANDRA-6861)
Merged from 2.0:
 * Correctly delete scheduled range xfers (CASSANDRA-7143)
 * Make batchlog replica selection rack-aware (CASSANDRA-6551)
 * Suggest CTRL-C or semicolon after three blank lines in cqlsh (CASSANDRA-7142)
 * return all cpu values from BackgroundActivityMonitor.readAndCompute (CASSANDRA-7183)  
Merged from 1.2:
 * Add Cloudstack snitch (CASSANDRA-7147)
 * Update system.peers correctly when relocating tokens (CASSANDRA-7126)
 * Add Google Compute Engine snitch (CASSANDRA-7132)
 * remove duplicate query for local tokens (CASSANDRA-7182)
<<<<<<< HEAD
=======
 * raise streaming phi convict threshold level (CASSANDRA-7063)
 * reduce garbage creation in calculatePendingRanges (CASSANDRA-7191)
>>>>>>> fb0a78a2


2.1.0-beta2
 * Increase default CL space to 8GB (CASSANDRA-7031)
 * Add range tombstones to read repair digests (CASSANDRA-6863)
 * Fix BTree.clear for large updates (CASSANDRA-6943)
 * Fail write instead of logging a warning when unable to append to CL
   (CASSANDRA-6764)
 * Eliminate possibility of CL segment appearing twice in active list 
   (CASSANDRA-6557)
 * Apply DONTNEED fadvise to commitlog segments (CASSANDRA-6759)
 * Switch CRC component to Adler and include it for compressed sstables 
   (CASSANDRA-4165)
 * Allow cassandra-stress to set compaction strategy options (CASSANDRA-6451)
 * Add broadcast_rpc_address option to cassandra.yaml (CASSANDRA-5899)
 * Auto reload GossipingPropertyFileSnitch config (CASSANDRA-5897)
 * Fix overflow of memtable_total_space_in_mb (CASSANDRA-6573)
 * Fix ABTC NPE and apply update function correctly (CASSANDRA-6692)
 * Allow nodetool to use a file or prompt for password (CASSANDRA-6660)
 * Fix AIOOBE when concurrently accessing ABSC (CASSANDRA-6742)
 * Fix assertion error in ALTER TYPE RENAME (CASSANDRA-6705)
 * Scrub should not always clear out repaired status (CASSANDRA-5351)
 * Improve handling of range tombstone for wide partitions (CASSANDRA-6446)
 * Fix ClassCastException for compact table with composites (CASSANDRA-6738)
 * Fix potentially repairing with wrong nodes (CASSANDRA-6808)
 * Change caching option syntax (CASSANDRA-6745)
 * Fix stress to do proper counter reads (CASSANDRA-6835)
 * Fix help message for stress counter_write (CASSANDRA-6824)
 * Fix stress smart Thrift client to pick servers correctly (CASSANDRA-6848)
 * Add logging levels (minimal, normal or verbose) to stress tool (CASSANDRA-6849)
 * Fix race condition in Batch CLE (CASSANDRA-6860)
 * Improve cleanup/scrub/upgradesstables failure handling (CASSANDRA-6774)
 * ByteBuffer write() methods for serializing sstables (CASSANDRA-6781)
 * Proper compare function for CollectionType (CASSANDRA-6783)
 * Update native server to Netty 4 (CASSANDRA-6236)
 * Fix off-by-one error in stress (CASSANDRA-6883)
 * Make OpOrder AutoCloseable (CASSANDRA-6901)
 * Remove sync repair JMX interface (CASSANDRA-6900)
 * Add multiple memory allocation options for memtables (CASSANDRA-6689, 6694)
 * Remove adjusted op rate from stress output (CASSANDRA-6921)
 * Add optimized CF.hasColumns() implementations (CASSANDRA-6941)
 * Serialize batchlog mutations with the version of the target node
   (CASSANDRA-6931)
 * Optimize CounterColumn#reconcile() (CASSANDRA-6953)
 * Properly remove 1.2 sstable support in 2.1 (CASSANDRA-6869)
 * Lock counter cells, not partitions (CASSANDRA-6880)
 * Track presence of legacy counter shards in sstables (CASSANDRA-6888)
 * Ensure safe resource cleanup when replacing sstables (CASSANDRA-6912)
 * Add failure handler to async callback (CASSANDRA-6747)
 * Fix AE when closing SSTable without releasing reference (CASSANDRA-7000)
 * Clean up IndexInfo on keyspace/table drops (CASSANDRA-6924)
 * Only snapshot relative SSTables when sequential repair (CASSANDRA-7024)
 * Require nodetool rebuild_index to specify index names (CASSANDRA-7038)
 * fix cassandra stress errors on reads with native protocol (CASSANDRA-7033)
 * Use OpOrder to guard sstable references for reads (CASSANDRA-6919)
 * Preemptive opening of compaction result (CASSANDRA-6916)
 * Multi-threaded scrub/cleanup/upgradesstables (CASSANDRA-5547)
 * Optimize cellname comparison (CASSANDRA-6934)
 * Native protocol v3 (CASSANDRA-6855)
 * Optimize Cell liveness checks and clean up Cell (CASSANDRA-7119)
 * Support consistent range movements (CASSANDRA-2434)
Merged from 2.0:
 * Starting threads in OutboundTcpConnectionPool constructor causes race conditions (CASSANDRA-7177)
 * Allow overriding cassandra-rackdc.properties file (CASSANDRA-7072)
 * Set JMX RMI port to 7199 (CASSANDRA-7087)
 * Use LOCAL_QUORUM for data reads at LOCAL_SERIAL (CASSANDRA-6939)
 * Log a warning for large batches (CASSANDRA-6487)
 * Put nodes in hibernate when join_ring is false (CASSANDRA-6961)
 * Avoid early loading of non-system keyspaces before compaction-leftovers 
   cleanup at startup (CASSANDRA-6913)
 * Restrict Windows to parallel repairs (CASSANDRA-6907)
 * (Hadoop) Allow manually specifying start/end tokens in CFIF (CASSANDRA-6436)
 * Fix NPE in MeteredFlusher (CASSANDRA-6820)
 * Fix race processing range scan responses (CASSANDRA-6820)
 * Allow deleting snapshots from dropped keyspaces (CASSANDRA-6821)
 * Add uuid() function (CASSANDRA-6473)
 * Omit tombstones from schema digests (CASSANDRA-6862)
 * Include correct consistencyLevel in LWT timeout (CASSANDRA-6884)
 * Lower chances for losing new SSTables during nodetool refresh and
   ColumnFamilyStore.loadNewSSTables (CASSANDRA-6514)
 * Add support for DELETE ... IF EXISTS to CQL3 (CASSANDRA-5708)
 * Update hadoop_cql3_word_count example (CASSANDRA-6793)
 * Fix handling of RejectedExecution in sync Thrift server (CASSANDRA-6788)
 * Log more information when exceeding tombstone_warn_threshold (CASSANDRA-6865)
 * Fix truncate to not abort due to unreachable fat clients (CASSANDRA-6864)
 * Fix schema concurrency exceptions (CASSANDRA-6841)
 * Fix leaking validator FH in StreamWriter (CASSANDRA-6832)
 * fix nodetool getsstables for blob PK (CASSANDRA-6803)
 * Fix saving triggers to schema (CASSANDRA-6789)
 * Fix trigger mutations when base mutation list is immutable (CASSANDRA-6790)
 * Fix accounting in FileCacheService to allow re-using RAR (CASSANDRA-6838)
 * Fix static counter columns (CASSANDRA-6827)
 * Restore expiring->deleted (cell) compaction optimization (CASSANDRA-6844)
 * Fix CompactionManager.needsCleanup (CASSANDRA-6845)
 * Correctly compare BooleanType values other than 0 and 1 (CASSANDRA-6779)
 * Read message id as string from earlier versions (CASSANDRA-6840)
 * Properly use the Paxos consistency for (non-protocol) batch (CASSANDRA-6837)
 * Add paranoid disk failure option (CASSANDRA-6646)
 * Improve PerRowSecondaryIndex performance (CASSANDRA-6876)
 * Extend triggers to support CAS updates (CASSANDRA-6882)
 * Static columns with IF NOT EXISTS don't always work as expected (CASSANDRA-6873)
 * Fix paging with SELECT DISTINCT (CASSANDRA-6857)
 * Fix UnsupportedOperationException on CAS timeout (CASSANDRA-6923)
 * Improve MeteredFlusher handling of MF-unaffected column families
   (CASSANDRA-6867)
 * Add CqlRecordReader using native pagination (CASSANDRA-6311)
 * Add QueryHandler interface (CASSANDRA-6659)
 * Track liveRatio per-memtable, not per-CF (CASSANDRA-6945)
 * Make sure upgradesstables keeps sstable level (CASSANDRA-6958)
 * Fix LIMIT with static columns (CASSANDRA-6956)
 * Fix clash with CQL column name in thrift validation (CASSANDRA-6892)
 * Fix error with super columns in mixed 1.2-2.0 clusters (CASSANDRA-6966)
 * Fix bad skip of sstables on slice query with composite start/finish (CASSANDRA-6825)
 * Fix unintended update with conditional statement (CASSANDRA-6893)
 * Fix map element access in IF (CASSANDRA-6914)
 * Avoid costly range calculations for range queries on system keyspaces
   (CASSANDRA-6906)
 * Fix SSTable not released if stream session fails (CASSANDRA-6818)
 * Avoid build failure due to ANTLR timeout (CASSANDRA-6991)
 * Queries on compact tables can return more rows that requested (CASSANDRA-7052)
 * USING TIMESTAMP for batches does not work (CASSANDRA-7053)
 * Fix performance regression from CASSANDRA-5614 (CASSANDRA-6949)
 * Ensure that batchlog and hint timeouts do not produce hints (CASSANDRA-7058)
 * Merge groupable mutations in TriggerExecutor#execute() (CASSANDRA-7047)
 * Plug holes in resource release when wiring up StreamSession (CASSANDRA-7073)
 * Re-add parameter columns to tracing session (CASSANDRA-6942)
 * Preserves CQL metadata when updating table from thrift (CASSANDRA-6831)
Merged from 1.2:
 * Fix nodetool display with vnodes (CASSANDRA-7082)
 * Add UNLOGGED, COUNTER options to BATCH documentation (CASSANDRA-6816)
 * add extra SSL cipher suites (CASSANDRA-6613)
 * fix nodetool getsstables for blob PK (CASSANDRA-6803)
 * Fix BatchlogManager#deleteBatch() use of millisecond timestamps
   (CASSANDRA-6822)
 * Continue assassinating even if the endpoint vanishes (CASSANDRA-6787)
 * Schedule schema pulls on change (CASSANDRA-6971)
 * Non-droppable verbs shouldn't be dropped from OTC (CASSANDRA-6980)
 * Shutdown batchlog executor in SS#drain() (CASSANDRA-7025)
 * Fix batchlog to account for CF truncation records (CASSANDRA-6999)
 * Fix CQLSH parsing of functions and BLOB literals (CASSANDRA-7018)
 * Properly load trustore in the native protocol (CASSANDRA-6847)
 * Always clean up references in SerializingCache (CASSANDRA-6994)
 * Don't shut MessagingService down when replacing a node (CASSANDRA-6476)
 * fix npe when doing -Dcassandra.fd_initial_value_ms (CASSANDRA-6751)


2.0.6
 * Avoid race-prone second "scrub" of system keyspace (CASSANDRA-6797)
 * Pool CqlRecordWriter clients by inetaddress rather than Range
   (CASSANDRA-6665)
 * Fix compaction_history timestamps (CASSANDRA-6784)
 * Compare scores of full replica ordering in DES (CASSANDRA-6683)
 * fix CME in SessionInfo updateProgress affecting netstats (CASSANDRA-6577)
 * Allow repairing between specific replicas (CASSANDRA-6440)
 * Allow per-dc enabling of hints (CASSANDRA-6157)
 * Add compatibility for Hadoop 0.2.x (CASSANDRA-5201)
 * Fix EstimatedHistogram races (CASSANDRA-6682)
 * Failure detector correctly converts initial value to nanos (CASSANDRA-6658)
 * Add nodetool taketoken to relocate vnodes (CASSANDRA-4445)
 * Fix upgradesstables NPE for non-CF-based indexes (CASSANDRA-6645)
 * Expose bulk loading progress over JMX (CASSANDRA-4757)
 * Correctly handle null with IF conditions and TTL (CASSANDRA-6623)
 * Account for range/row tombstones in tombstone drop
   time histogram (CASSANDRA-6522)
 * Stop CommitLogSegment.close() from calling sync() (CASSANDRA-6652)
 * Make commitlog failure handling configurable (CASSANDRA-6364)
 * Avoid overlaps in LCS (CASSANDRA-6688)
 * Improve support for paginating over composites (CASSANDRA-4851)
 * Fix count(*) queries in a mixed cluster (CASSANDRA-6707)
 * Improve repair tasks(snapshot, differencing) concurrency (CASSANDRA-6566)
 * Fix replaying pre-2.0 commit logs (CASSANDRA-6714)
 * Add static columns to CQL3 (CASSANDRA-6561)
 * Optimize single partition batch statements (CASSANDRA-6737)
 * Disallow post-query re-ordering when paging (CASSANDRA-6722)
 * Fix potential paging bug with deleted columns (CASSANDRA-6748)
 * Fix NPE on BulkLoader caused by losing StreamEvent (CASSANDRA-6636)
 * Fix truncating compression metadata (CASSANDRA-6791)
 * Add CMSClassUnloadingEnabled JVM option (CASSANDRA-6541)
 * Catch memtable flush exceptions during shutdown (CASSANDRA-6735)
 * Fix upgradesstables NPE for non-CF-based indexes (CASSANDRA-6645)
 * Fix UPDATE updating PRIMARY KEY columns implicitly (CASSANDRA-6782)
 * Fix IllegalArgumentException when updating from 1.2 with SuperColumns
   (CASSANDRA-6733)
 * FBUtilities.singleton() should use the CF comparator (CASSANDRA-6778)
 * Fix CQLSStableWriter.addRow(Map<String, Object>) (CASSANDRA-6526)
 * Fix HSHA server introducing corrupt data (CASSANDRA-6285)
 * Fix CAS conditions for COMPACT STORAGE tables (CASSANDRA-6813)
 * Fix saving triggers to schema (CASSANDRA-6789)
 * Fix trigger mutations when base mutation list is immutable (CASSANDRA-6790)
 * Fix accounting in FileCacheService to allow re-using RAR (CASSANDRA-6838)
 * Fix static counter columns (CASSANDRA-6827)
 * Restore expiring->deleted (cell) compaction optimization (CASSANDRA-6844)
 * Fix CompactionManager.needsCleanup (CASSANDRA-6845)
 * Correctly compare BooleanType values other than 0 and 1 (CASSANDRA-6779)
 * Read message id as string from earlier versions (CASSANDRA-6840)
 * Properly use the Paxos consistency for (non-protocol) batch (CASSANDRA-6837)


2.1.0-beta1
 * Add flush directory distinct from compaction directories (CASSANDRA-6357)
 * Require JNA by default (CASSANDRA-6575)
 * add listsnapshots command to nodetool (CASSANDRA-5742)
 * Introduce AtomicBTreeColumns (CASSANDRA-6271, 6692)
 * Multithreaded commitlog (CASSANDRA-3578)
 * allocate fixed index summary memory pool and resample cold index summaries 
   to use less memory (CASSANDRA-5519)
 * Removed multithreaded compaction (CASSANDRA-6142)
 * Parallelize fetching rows for low-cardinality indexes (CASSANDRA-1337)
 * change logging from log4j to logback (CASSANDRA-5883)
 * switch to LZ4 compression for internode communication (CASSANDRA-5887)
 * Stop using Thrift-generated Index* classes internally (CASSANDRA-5971)
 * Remove 1.2 network compatibility code (CASSANDRA-5960)
 * Remove leveled json manifest migration code (CASSANDRA-5996)
 * Remove CFDefinition (CASSANDRA-6253)
 * Use AtomicIntegerFieldUpdater in RefCountedMemory (CASSANDRA-6278)
 * User-defined types for CQL3 (CASSANDRA-5590)
 * Use of o.a.c.metrics in nodetool (CASSANDRA-5871, 6406)
 * Batch read from OTC's queue and cleanup (CASSANDRA-1632)
 * Secondary index support for collections (CASSANDRA-4511, 6383)
 * SSTable metadata(Stats.db) format change (CASSANDRA-6356)
 * Push composites support in the storage engine
   (CASSANDRA-5417, CASSANDRA-6520)
 * Add snapshot space used to cfstats (CASSANDRA-6231)
 * Add cardinality estimator for key count estimation (CASSANDRA-5906)
 * CF id is changed to be non-deterministic. Data dir/key cache are created
   uniquely for CF id (CASSANDRA-5202)
 * New counters implementation (CASSANDRA-6504)
 * Replace UnsortedColumns, EmptyColumns, TreeMapBackedSortedColumns with new
   ArrayBackedSortedColumns (CASSANDRA-6630, CASSANDRA-6662, CASSANDRA-6690)
 * Add option to use row cache with a given amount of rows (CASSANDRA-5357)
 * Avoid repairing already repaired data (CASSANDRA-5351)
 * Reject counter updates with USING TTL/TIMESTAMP (CASSANDRA-6649)
 * Replace index_interval with min/max_index_interval (CASSANDRA-6379)
 * Lift limitation that order by columns must be selected for IN queries (CASSANDRA-4911)


2.0.5
 * Reduce garbage generated by bloom filter lookups (CASSANDRA-6609)
 * Add ks.cf names to tombstone logging (CASSANDRA-6597)
 * Use LOCAL_QUORUM for LWT operations at LOCAL_SERIAL (CASSANDRA-6495)
 * Wait for gossip to settle before accepting client connections (CASSANDRA-4288)
 * Delete unfinished compaction incrementally (CASSANDRA-6086)
 * Allow specifying custom secondary index options in CQL3 (CASSANDRA-6480)
 * Improve replica pinning for cache efficiency in DES (CASSANDRA-6485)
 * Fix LOCAL_SERIAL from thrift (CASSANDRA-6584)
 * Don't special case received counts in CAS timeout exceptions (CASSANDRA-6595)
 * Add support for 2.1 global counter shards (CASSANDRA-6505)
 * Fix NPE when streaming connection is not yet established (CASSANDRA-6210)
 * Avoid rare duplicate read repair triggering (CASSANDRA-6606)
 * Fix paging discardFirst (CASSANDRA-6555)
 * Fix ArrayIndexOutOfBoundsException in 2ndary index query (CASSANDRA-6470)
 * Release sstables upon rebuilding 2i (CASSANDRA-6635)
 * Add AbstractCompactionStrategy.startup() method (CASSANDRA-6637)
 * SSTableScanner may skip rows during cleanup (CASSANDRA-6638)
 * sstables from stalled repair sessions can resurrect deleted data (CASSANDRA-6503)
 * Switch stress to use ITransportFactory (CASSANDRA-6641)
 * Fix IllegalArgumentException during prepare (CASSANDRA-6592)
 * Fix possible loss of 2ndary index entries during compaction (CASSANDRA-6517)
 * Fix direct Memory on architectures that do not support unaligned long access
   (CASSANDRA-6628)
 * Let scrub optionally skip broken counter partitions (CASSANDRA-5930)
Merged from 1.2:
 * fsync compression metadata (CASSANDRA-6531)
 * Validate CF existence on execution for prepared statement (CASSANDRA-6535)
 * Add ability to throttle batchlog replay (CASSANDRA-6550)
 * Fix executing LOCAL_QUORUM with SimpleStrategy (CASSANDRA-6545)
 * Avoid StackOverflow when using large IN queries (CASSANDRA-6567)
 * Nodetool upgradesstables includes secondary indexes (CASSANDRA-6598)
 * Paginate batchlog replay (CASSANDRA-6569)
 * skip blocking on streaming during drain (CASSANDRA-6603)
 * Improve error message when schema doesn't match loaded sstable (CASSANDRA-6262)
 * Add properties to adjust FD initial value and max interval (CASSANDRA-4375)
 * Fix preparing with batch and delete from collection (CASSANDRA-6607)
 * Fix ABSC reverse iterator's remove() method (CASSANDRA-6629)
 * Handle host ID conflicts properly (CASSANDRA-6615)
 * Move handling of migration event source to solve bootstrap race. (CASSANDRA-6648)
 * Make sure compaction throughput value doesn't overflow with int math (CASSANDRA-6647)


2.0.4
 * Allow removing snapshots of no-longer-existing CFs (CASSANDRA-6418)
 * add StorageService.stopDaemon() (CASSANDRA-4268)
 * add IRE for invalid CF supplied to get_count (CASSANDRA-5701)
 * add client encryption support to sstableloader (CASSANDRA-6378)
 * Fix accept() loop for SSL sockets post-shutdown (CASSANDRA-6468)
 * Fix size-tiered compaction in LCS L0 (CASSANDRA-6496)
 * Fix assertion failure in filterColdSSTables (CASSANDRA-6483)
 * Fix row tombstones in larger-than-memory compactions (CASSANDRA-6008)
 * Fix cleanup ClassCastException (CASSANDRA-6462)
 * Reduce gossip memory use by interning VersionedValue strings (CASSANDRA-6410)
 * Allow specifying datacenters to participate in a repair (CASSANDRA-6218)
 * Fix divide-by-zero in PCI (CASSANDRA-6403)
 * Fix setting last compacted key in the wrong level for LCS (CASSANDRA-6284)
 * Add millisecond precision formats to the timestamp parser (CASSANDRA-6395)
 * Expose a total memtable size metric for a CF (CASSANDRA-6391)
 * cqlsh: handle symlinks properly (CASSANDRA-6425)
 * Fix potential infinite loop when paging query with IN (CASSANDRA-6464)
 * Fix assertion error in AbstractQueryPager.discardFirst (CASSANDRA-6447)
 * Fix streaming older SSTable yields unnecessary tombstones (CASSANDRA-6527)
Merged from 1.2:
 * Improved error message on bad properties in DDL queries (CASSANDRA-6453)
 * Randomize batchlog candidates selection (CASSANDRA-6481)
 * Fix thundering herd on endpoint cache invalidation (CASSANDRA-6345, 6485)
 * Improve batchlog write performance with vnodes (CASSANDRA-6488)
 * cqlsh: quote single quotes in strings inside collections (CASSANDRA-6172)
 * Improve gossip performance for typical messages (CASSANDRA-6409)
 * Throw IRE if a prepared statement has more markers than supported 
   (CASSANDRA-5598)
 * Expose Thread metrics for the native protocol server (CASSANDRA-6234)
 * Change snapshot response message verb to INTERNAL to avoid dropping it 
   (CASSANDRA-6415)
 * Warn when collection read has > 65K elements (CASSANDRA-5428)
 * Fix cache persistence when both row and key cache are enabled 
   (CASSANDRA-6413)
 * (Hadoop) add describe_local_ring (CASSANDRA-6268)
 * Fix handling of concurrent directory creation failure (CASSANDRA-6459)
 * Allow executing CREATE statements multiple times (CASSANDRA-6471)
 * Don't send confusing info with timeouts (CASSANDRA-6491)
 * Don't resubmit counter mutation runnables internally (CASSANDRA-6427)
 * Don't drop local mutations without a hint (CASSANDRA-6510)
 * Don't allow null max_hint_window_in_ms (CASSANDRA-6419)
 * Validate SliceRange start and finish lengths (CASSANDRA-6521)


2.0.3
 * Fix FD leak on slice read path (CASSANDRA-6275)
 * Cancel read meter task when closing SSTR (CASSANDRA-6358)
 * free off-heap IndexSummary during bulk (CASSANDRA-6359)
 * Recover from IOException in accept() thread (CASSANDRA-6349)
 * Improve Gossip tolerance of abnormally slow tasks (CASSANDRA-6338)
 * Fix trying to hint timed out counter writes (CASSANDRA-6322)
 * Allow restoring specific columnfamilies from archived CL (CASSANDRA-4809)
 * Avoid flushing compaction_history after each operation (CASSANDRA-6287)
 * Fix repair assertion error when tombstones expire (CASSANDRA-6277)
 * Skip loading corrupt key cache (CASSANDRA-6260)
 * Fixes for compacting larger-than-memory rows (CASSANDRA-6274)
 * Compact hottest sstables first and optionally omit coldest from
   compaction entirely (CASSANDRA-6109)
 * Fix modifying column_metadata from thrift (CASSANDRA-6182)
 * cqlsh: fix LIST USERS output (CASSANDRA-6242)
 * Add IRequestSink interface (CASSANDRA-6248)
 * Update memtable size while flushing (CASSANDRA-6249)
 * Provide hooks around CQL2/CQL3 statement execution (CASSANDRA-6252)
 * Require Permission.SELECT for CAS updates (CASSANDRA-6247)
 * New CQL-aware SSTableWriter (CASSANDRA-5894)
 * Reject CAS operation when the protocol v1 is used (CASSANDRA-6270)
 * Correctly throw error when frame too large (CASSANDRA-5981)
 * Fix serialization bug in PagedRange with 2ndary indexes (CASSANDRA-6299)
 * Fix CQL3 table validation in Thrift (CASSANDRA-6140)
 * Fix bug missing results with IN clauses (CASSANDRA-6327)
 * Fix paging with reversed slices (CASSANDRA-6343)
 * Set minTimestamp correctly to be able to drop expired sstables (CASSANDRA-6337)
 * Support NaN and Infinity as float literals (CASSANDRA-6003)
 * Remove RF from nodetool ring output (CASSANDRA-6289)
 * Fix attempting to flush empty rows (CASSANDRA-6374)
 * Fix potential out of bounds exception when paging (CASSANDRA-6333)
Merged from 1.2:
 * Optimize FD phi calculation (CASSANDRA-6386)
 * Improve initial FD phi estimate when starting up (CASSANDRA-6385)
 * Don't list CQL3 table in CLI describe even if named explicitely 
   (CASSANDRA-5750)
 * Invalidate row cache when dropping CF (CASSANDRA-6351)
 * add non-jamm path for cached statements (CASSANDRA-6293)
 * (Hadoop) Require CFRR batchSize to be at least 2 (CASSANDRA-6114)
 * Fix altering column types (CASSANDRA-6185)
 * cqlsh: fix CREATE/ALTER WITH completion (CASSANDRA-6196)
 * add windows bat files for shell commands (CASSANDRA-6145)
 * Fix potential stack overflow during range tombstones insertion (CASSANDRA-6181)
 * (Hadoop) Make LOCAL_ONE the default consistency level (CASSANDRA-6214)
 * Require logging in for Thrift CQL2/3 statement preparation (CASSANDRA-6254)
 * restrict max_num_tokens to 1536 (CASSANDRA-6267)
 * Nodetool gets default JMX port from cassandra-env.sh (CASSANDRA-6273)
 * make calculatePendingRanges asynchronous (CASSANDRA-6244)
 * Remove blocking flushes in gossip thread (CASSANDRA-6297)
 * Fix potential socket leak in connectionpool creation (CASSANDRA-6308)
 * Allow LOCAL_ONE/LOCAL_QUORUM to work with SimpleStrategy (CASSANDRA-6238)
 * cqlsh: handle 'null' as session duration (CASSANDRA-6317)
 * Fix json2sstable handling of range tombstones (CASSANDRA-6316)
 * Fix missing one row in reverse query (CASSANDRA-6330)
 * Fix reading expired row value from row cache (CASSANDRA-6325)
 * Fix AssertionError when doing set element deletion (CASSANDRA-6341)
 * Make CL code for the native protocol match the one in C* 2.0
   (CASSANDRA-6347)
 * Disallow altering CQL3 table from thrift (CASSANDRA-6370)
 * Fix size computation of prepared statement (CASSANDRA-6369)


2.0.2
 * Update FailureDetector to use nanontime (CASSANDRA-4925)
 * Fix FileCacheService regressions (CASSANDRA-6149)
 * Never return WriteTimeout for CL.ANY (CASSANDRA-6132)
 * Fix race conditions in bulk loader (CASSANDRA-6129)
 * Add configurable metrics reporting (CASSANDRA-4430)
 * drop queries exceeding a configurable number of tombstones (CASSANDRA-6117)
 * Track and persist sstable read activity (CASSANDRA-5515)
 * Fixes for speculative retry (CASSANDRA-5932, CASSANDRA-6194)
 * Improve memory usage of metadata min/max column names (CASSANDRA-6077)
 * Fix thrift validation refusing row markers on CQL3 tables (CASSANDRA-6081)
 * Fix insertion of collections with CAS (CASSANDRA-6069)
 * Correctly send metadata on SELECT COUNT (CASSANDRA-6080)
 * Track clients' remote addresses in ClientState (CASSANDRA-6070)
 * Create snapshot dir if it does not exist when migrating
   leveled manifest (CASSANDRA-6093)
 * make sequential nodetool repair the default (CASSANDRA-5950)
 * Add more hooks for compaction strategy implementations (CASSANDRA-6111)
 * Fix potential NPE on composite 2ndary indexes (CASSANDRA-6098)
 * Delete can potentially be skipped in batch (CASSANDRA-6115)
 * Allow alter keyspace on system_traces (CASSANDRA-6016)
 * Disallow empty column names in cql (CASSANDRA-6136)
 * Use Java7 file-handling APIs and fix file moving on Windows (CASSANDRA-5383)
 * Save compaction history to system keyspace (CASSANDRA-5078)
 * Fix NPE if StorageService.getOperationMode() is executed before full startup (CASSANDRA-6166)
 * CQL3: support pre-epoch longs for TimestampType (CASSANDRA-6212)
 * Add reloadtriggers command to nodetool (CASSANDRA-4949)
 * cqlsh: ignore empty 'value alias' in DESCRIBE (CASSANDRA-6139)
 * Fix sstable loader (CASSANDRA-6205)
 * Reject bootstrapping if the node already exists in gossip (CASSANDRA-5571)
 * Fix NPE while loading paxos state (CASSANDRA-6211)
 * cqlsh: add SHOW SESSION <tracing-session> command (CASSANDRA-6228)
 * Reject bootstrapping if the node already exists in gossip (CASSANDRA-5571)
 * Fix NPE while loading paxos state (CASSANDRA-6211)
 * cqlsh: add SHOW SESSION <tracing-session> command (CASSANDRA-6228)
Merged from 1.2:
 * (Hadoop) Require CFRR batchSize to be at least 2 (CASSANDRA-6114)
 * Add a warning for small LCS sstable size (CASSANDRA-6191)
 * Add ability to list specific KS/CF combinations in nodetool cfstats (CASSANDRA-4191)
 * Mark CF clean if a mutation raced the drop and got it marked dirty (CASSANDRA-5946)
 * Add a LOCAL_ONE consistency level (CASSANDRA-6202)
 * Limit CQL prepared statement cache by size instead of count (CASSANDRA-6107)
 * Tracing should log write failure rather than raw exceptions (CASSANDRA-6133)
 * lock access to TM.endpointToHostIdMap (CASSANDRA-6103)
 * Allow estimated memtable size to exceed slab allocator size (CASSANDRA-6078)
 * Start MeteredFlusher earlier to prevent OOM during CL replay (CASSANDRA-6087)
 * Avoid sending Truncate command to fat clients (CASSANDRA-6088)
 * Allow cache-keys-to-save to be set at runtime (CASSANDRA-5980)
 * Allow where clause conditions to be in parenthesis (CASSANDRA-6037)
 * Do not open non-ssl storage port if encryption option is all (CASSANDRA-3916)
 * Move batchlog replay to its own executor (CASSANDRA-6079)
 * Add tombstone debug threshold and histogram (CASSANDRA-6042, 6057)
 * Enable tcp keepalive on incoming connections (CASSANDRA-4053)
 * Fix fat client schema pull NPE (CASSANDRA-6089)
 * Fix memtable flushing for indexed tables (CASSANDRA-6112)
 * Fix skipping columns with multiple slices (CASSANDRA-6119)
 * Expose connected thrift + native client counts (CASSANDRA-5084)
 * Optimize auth setup (CASSANDRA-6122)
 * Trace index selection (CASSANDRA-6001)
 * Update sstablesPerReadHistogram to use biased sampling (CASSANDRA-6164)
 * Log UnknownColumnfamilyException when closing socket (CASSANDRA-5725)
 * Properly error out on CREATE INDEX for counters table (CASSANDRA-6160)
 * Handle JMX notification failure for repair (CASSANDRA-6097)
 * (Hadoop) Fetch no more than 128 splits in parallel (CASSANDRA-6169)
 * stress: add username/password authentication support (CASSANDRA-6068)
 * Fix indexed queries with row cache enabled on parent table (CASSANDRA-5732)
 * Fix compaction race during columnfamily drop (CASSANDRA-5957)
 * Fix validation of empty column names for compact tables (CASSANDRA-6152)
 * Skip replaying mutations that pass CRC but fail to deserialize (CASSANDRA-6183)
 * Rework token replacement to use replace_address (CASSANDRA-5916)
 * Fix altering column types (CASSANDRA-6185)
 * cqlsh: fix CREATE/ALTER WITH completion (CASSANDRA-6196)
 * Fix altering column types (CASSANDRA-6185)
 * cqlsh: fix CREATE/ALTER WITH completion (CASSANDRA-6196)
 * add windows bat files for shell commands (CASSANDRA-6145)
 * Fix potential stack overflow during range tombstones insertion (CASSANDRA-6181)
 * (Hadoop) Make LOCAL_ONE the default consistency level (CASSANDRA-6214)


2.0.1
 * Fix bug that could allow reading deleted data temporarily (CASSANDRA-6025)
 * Improve memory use defaults (CASSANDRA-6059)
 * Make ThriftServer more easlly extensible (CASSANDRA-6058)
 * Remove Hadoop dependency from ITransportFactory (CASSANDRA-6062)
 * add file_cache_size_in_mb setting (CASSANDRA-5661)
 * Improve error message when yaml contains invalid properties (CASSANDRA-5958)
 * Improve leveled compaction's ability to find non-overlapping L0 compactions
   to work on concurrently (CASSANDRA-5921)
 * Notify indexer of columns shadowed by range tombstones (CASSANDRA-5614)
 * Log Merkle tree stats (CASSANDRA-2698)
 * Switch from crc32 to adler32 for compressed sstable checksums (CASSANDRA-5862)
 * Improve offheap memcpy performance (CASSANDRA-5884)
 * Use a range aware scanner for cleanup (CASSANDRA-2524)
 * Cleanup doesn't need to inspect sstables that contain only local data
   (CASSANDRA-5722)
 * Add ability for CQL3 to list partition keys (CASSANDRA-4536)
 * Improve native protocol serialization (CASSANDRA-5664)
 * Upgrade Thrift to 0.9.1 (CASSANDRA-5923)
 * Require superuser status for adding triggers (CASSANDRA-5963)
 * Make standalone scrubber handle old and new style leveled manifest
   (CASSANDRA-6005)
 * Fix paxos bugs (CASSANDRA-6012, 6013, 6023)
 * Fix paged ranges with multiple replicas (CASSANDRA-6004)
 * Fix potential AssertionError during tracing (CASSANDRA-6041)
 * Fix NPE in sstablesplit (CASSANDRA-6027)
 * Migrate pre-2.0 key/value/column aliases to system.schema_columns
   (CASSANDRA-6009)
 * Paging filter empty rows too agressively (CASSANDRA-6040)
 * Support variadic parameters for IN clauses (CASSANDRA-4210)
 * cqlsh: return the result of CAS writes (CASSANDRA-5796)
 * Fix validation of IN clauses with 2ndary indexes (CASSANDRA-6050)
 * Support named bind variables in CQL (CASSANDRA-6033)
Merged from 1.2:
 * Allow cache-keys-to-save to be set at runtime (CASSANDRA-5980)
 * Avoid second-guessing out-of-space state (CASSANDRA-5605)
 * Tuning knobs for dealing with large blobs and many CFs (CASSANDRA-5982)
 * (Hadoop) Fix CQLRW for thrift tables (CASSANDRA-6002)
 * Fix possible divide-by-zero in HHOM (CASSANDRA-5990)
 * Allow local batchlog writes for CL.ANY (CASSANDRA-5967)
 * Upgrade metrics-core to version 2.2.0 (CASSANDRA-5947)
 * Add snitch, schema version, cluster, partitioner to JMX (CASSANDRA-5881)
 * Fix CqlRecordWriter with composite keys (CASSANDRA-5949)
 * Add snitch, schema version, cluster, partitioner to JMX (CASSANDRA-5881)
 * Allow disabling SlabAllocator (CASSANDRA-5935)
 * Make user-defined compaction JMX blocking (CASSANDRA-4952)
 * Fix streaming does not transfer wrapped range (CASSANDRA-5948)
 * Fix loading index summary containing empty key (CASSANDRA-5965)
 * Correctly handle limits in CompositesSearcher (CASSANDRA-5975)
 * Pig: handle CQL collections (CASSANDRA-5867)
 * Pass the updated cf to the PRSI index() method (CASSANDRA-5999)
 * Allow empty CQL3 batches (as no-op) (CASSANDRA-5994)
 * Support null in CQL3 functions (CASSANDRA-5910)
 * Replace the deprecated MapMaker with CacheLoader (CASSANDRA-6007)
 * Add SSTableDeletingNotification to DataTracker (CASSANDRA-6010)
 * Fix snapshots in use get deleted during snapshot repair (CASSANDRA-6011)
 * Move hints and exception count to o.a.c.metrics (CASSANDRA-6017)
 * Fix memory leak in snapshot repair (CASSANDRA-6047)
 * Fix sstable2sjon for CQL3 tables (CASSANDRA-5852)


2.0.0
 * Fix thrift validation when inserting into CQL3 tables (CASSANDRA-5138)
 * Fix periodic memtable flushing behavior with clean memtables (CASSANDRA-5931)
 * Fix dateOf() function for pre-2.0 timestamp columns (CASSANDRA-5928)
 * Fix SSTable unintentionally loads BF when opened for batch (CASSANDRA-5938)
 * Add stream session progress to JMX (CASSANDRA-4757)
 * Fix NPE during CAS operation (CASSANDRA-5925)
Merged from 1.2:
 * Fix getBloomFilterDiskSpaceUsed for AlwaysPresentFilter (CASSANDRA-5900)
 * Don't announce schema version until we've loaded the changes locally
   (CASSANDRA-5904)
 * Fix to support off heap bloom filters size greater than 2 GB (CASSANDRA-5903)
 * Properly handle parsing huge map and set literals (CASSANDRA-5893)


2.0.0-rc2
 * enable vnodes by default (CASSANDRA-5869)
 * fix CAS contention timeout (CASSANDRA-5830)
 * fix HsHa to respect max frame size (CASSANDRA-4573)
 * Fix (some) 2i on composite components omissions (CASSANDRA-5851)
 * cqlsh: add DESCRIBE FULL SCHEMA variant (CASSANDRA-5880)
Merged from 1.2:
 * Correctly validate sparse composite cells in scrub (CASSANDRA-5855)
 * Add KeyCacheHitRate metric to CF metrics (CASSANDRA-5868)
 * cqlsh: add support for multiline comments (CASSANDRA-5798)
 * Handle CQL3 SELECT duplicate IN restrictions on clustering columns
   (CASSANDRA-5856)


2.0.0-rc1
 * improve DecimalSerializer performance (CASSANDRA-5837)
 * fix potential spurious wakeup in AsyncOneResponse (CASSANDRA-5690)
 * fix schema-related trigger issues (CASSANDRA-5774)
 * Better validation when accessing CQL3 table from thrift (CASSANDRA-5138)
 * Fix assertion error during repair (CASSANDRA-5801)
 * Fix range tombstone bug (CASSANDRA-5805)
 * DC-local CAS (CASSANDRA-5797)
 * Add a native_protocol_version column to the system.local table (CASSANRDA-5819)
 * Use index_interval from cassandra.yaml when upgraded (CASSANDRA-5822)
 * Fix buffer underflow on socket close (CASSANDRA-5792)
Merged from 1.2:
 * Fix reading DeletionTime from 1.1-format sstables (CASSANDRA-5814)
 * cqlsh: add collections support to COPY (CASSANDRA-5698)
 * retry important messages for any IOException (CASSANDRA-5804)
 * Allow empty IN relations in SELECT/UPDATE/DELETE statements (CASSANDRA-5626)
 * cqlsh: fix crashing on Windows due to libedit detection (CASSANDRA-5812)
 * fix bulk-loading compressed sstables (CASSANDRA-5820)
 * (Hadoop) fix quoting in CqlPagingRecordReader and CqlRecordWriter 
   (CASSANDRA-5824)
 * update default LCS sstable size to 160MB (CASSANDRA-5727)
 * Allow compacting 2Is via nodetool (CASSANDRA-5670)
 * Hex-encode non-String keys in OPP (CASSANDRA-5793)
 * nodetool history logging (CASSANDRA-5823)
 * (Hadoop) fix support for Thrift tables in CqlPagingRecordReader 
   (CASSANDRA-5752)
 * add "all time blocked" to StatusLogger output (CASSANDRA-5825)
 * Future-proof inter-major-version schema migrations (CASSANDRA-5845)
 * (Hadoop) add CqlPagingRecordReader support for ReversedType in Thrift table
   (CASSANDRA-5718)
 * Add -no-snapshot option to scrub (CASSANDRA-5891)
 * Fix to support off heap bloom filters size greater than 2 GB (CASSANDRA-5903)
 * Properly handle parsing huge map and set literals (CASSANDRA-5893)
 * Fix LCS L0 compaction may overlap in L1 (CASSANDRA-5907)
 * New sstablesplit tool to split large sstables offline (CASSANDRA-4766)
 * Fix potential deadlock in native protocol server (CASSANDRA-5926)
 * Disallow incompatible type change in CQL3 (CASSANDRA-5882)
Merged from 1.1:
 * Correctly validate sparse composite cells in scrub (CASSANDRA-5855)


2.0.0-beta2
 * Replace countPendingHints with Hints Created metric (CASSANDRA-5746)
 * Allow nodetool with no args, and with help to run without a server (CASSANDRA-5734)
 * Cleanup AbstractType/TypeSerializer classes (CASSANDRA-5744)
 * Remove unimplemented cli option schema-mwt (CASSANDRA-5754)
 * Support range tombstones in thrift (CASSANDRA-5435)
 * Normalize table-manipulating CQL3 statements' class names (CASSANDRA-5759)
 * cqlsh: add missing table options to DESCRIBE output (CASSANDRA-5749)
 * Fix assertion error during repair (CASSANDRA-5757)
 * Fix bulkloader (CASSANDRA-5542)
 * Add LZ4 compression to the native protocol (CASSANDRA-5765)
 * Fix bugs in the native protocol v2 (CASSANDRA-5770)
 * CAS on 'primary key only' table (CASSANDRA-5715)
 * Support streaming SSTables of old versions (CASSANDRA-5772)
 * Always respect protocol version in native protocol (CASSANDRA-5778)
 * Fix ConcurrentModificationException during streaming (CASSANDRA-5782)
 * Update deletion timestamp in Commit#updatesWithPaxosTime (CASSANDRA-5787)
 * Thrift cas() method crashes if input columns are not sorted (CASSANDRA-5786)
 * Order columns names correctly when querying for CAS (CASSANDRA-5788)
 * Fix streaming retry (CASSANDRA-5775)
Merged from 1.2:
 * if no seeds can be a reached a node won't start in a ring by itself (CASSANDRA-5768)
 * add cassandra.unsafesystem property (CASSANDRA-5704)
 * (Hadoop) quote identifiers in CqlPagingRecordReader (CASSANDRA-5763)
 * Add replace_node functionality for vnodes (CASSANDRA-5337)
 * Add timeout events to query traces (CASSANDRA-5520)
 * Fix serialization of the LEFT gossip value (CASSANDRA-5696)
 * Pig: support for cql3 tables (CASSANDRA-5234)
 * cqlsh: Don't show 'null' in place of empty values (CASSANDRA-5675)
 * Race condition in detecting version on a mixed 1.1/1.2 cluster
   (CASSANDRA-5692)
 * Fix skipping range tombstones with reverse queries (CASSANDRA-5712)
 * Expire entries out of ThriftSessionManager (CASSANDRA-5719)
 * Don't keep ancestor information in memory (CASSANDRA-5342)
 * cqlsh: fix handling of semicolons inside BATCH queries (CASSANDRA-5697)
 * Expose native protocol server status in nodetool info (CASSANDRA-5735)
 * Fix pathetic performance of range tombstones (CASSANDRA-5677)
 * Fix querying with an empty (impossible) range (CASSANDRA-5573)
 * cqlsh: handle CUSTOM 2i in DESCRIBE output (CASSANDRA-5760)
 * Fix minor bug in Range.intersects(Bound) (CASSANDRA-5771)
 * cqlsh: handle disabled compression in DESCRIBE output (CASSANDRA-5766)
 * Ensure all UP events are notified on the native protocol (CASSANDRA-5769)
 * Fix formatting of sstable2json with multiple -k arguments (CASSANDRA-5781)
 * Don't rely on row marker for queries in general to hide lost markers
   after TTL expires (CASSANDRA-5762)
 * Sort nodetool help output (CASSANDRA-5776)
 * Fix column expiring during 2 phases compaction (CASSANDRA-5799)
 * now() is being rejected in INSERTs when inside collections (CASSANDRA-5795)


2.0.0-beta1
 * Add support for indexing clustered columns (CASSANDRA-5125)
 * Removed on-heap row cache (CASSANDRA-5348)
 * use nanotime consistently for node-local timeouts (CASSANDRA-5581)
 * Avoid unnecessary second pass on name-based queries (CASSANDRA-5577)
 * Experimental triggers (CASSANDRA-1311)
 * JEMalloc support for off-heap allocation (CASSANDRA-3997)
 * Single-pass compaction (CASSANDRA-4180)
 * Removed token range bisection (CASSANDRA-5518)
 * Removed compatibility with pre-1.2.5 sstables and network messages
   (CASSANDRA-5511)
 * removed PBSPredictor (CASSANDRA-5455)
 * CAS support (CASSANDRA-5062, 5441, 5442, 5443, 5619, 5667)
 * Leveled compaction performs size-tiered compactions in L0 
   (CASSANDRA-5371, 5439)
 * Add yaml network topology snitch for mixed ec2/other envs (CASSANDRA-5339)
 * Log when a node is down longer than the hint window (CASSANDRA-4554)
 * Optimize tombstone creation for ExpiringColumns (CASSANDRA-4917)
 * Improve LeveledScanner work estimation (CASSANDRA-5250, 5407)
 * Replace compaction lock with runWithCompactionsDisabled (CASSANDRA-3430)
 * Change Message IDs to ints (CASSANDRA-5307)
 * Move sstable level information into the Stats component, removing the
   need for a separate Manifest file (CASSANDRA-4872)
 * avoid serializing to byte[] on commitlog append (CASSANDRA-5199)
 * make index_interval configurable per columnfamily (CASSANDRA-3961, CASSANDRA-5650)
 * add default_time_to_live (CASSANDRA-3974)
 * add memtable_flush_period_in_ms (CASSANDRA-4237)
 * replace supercolumns internally by composites (CASSANDRA-3237, 5123)
 * upgrade thrift to 0.9.0 (CASSANDRA-3719)
 * drop unnecessary keyspace parameter from user-defined compaction API 
   (CASSANDRA-5139)
 * more robust solution to incomplete compactions + counters (CASSANDRA-5151)
 * Change order of directory searching for c*.in.sh (CASSANDRA-3983)
 * Add tool to reset SSTable compaction level for LCS (CASSANDRA-5271)
 * Allow custom configuration loader (CASSANDRA-5045)
 * Remove memory emergency pressure valve logic (CASSANDRA-3534)
 * Reduce request latency with eager retry (CASSANDRA-4705)
 * cqlsh: Remove ASSUME command (CASSANDRA-5331)
 * Rebuild BF when loading sstables if bloom_filter_fp_chance
   has changed since compaction (CASSANDRA-5015)
 * remove row-level bloom filters (CASSANDRA-4885)
 * Change Kernel Page Cache skipping into row preheating (disabled by default)
   (CASSANDRA-4937)
 * Improve repair by deciding on a gcBefore before sending
   out TreeRequests (CASSANDRA-4932)
 * Add an official way to disable compactions (CASSANDRA-5074)
 * Reenable ALTER TABLE DROP with new semantics (CASSANDRA-3919)
 * Add binary protocol versioning (CASSANDRA-5436)
 * Swap THshaServer for TThreadedSelectorServer (CASSANDRA-5530)
 * Add alias support to SELECT statement (CASSANDRA-5075)
 * Don't create empty RowMutations in CommitLogReplayer (CASSANDRA-5541)
 * Use range tombstones when dropping cfs/columns from schema (CASSANDRA-5579)
 * cqlsh: drop CQL2/CQL3-beta support (CASSANDRA-5585)
 * Track max/min column names in sstables to be able to optimize slice
   queries (CASSANDRA-5514, CASSANDRA-5595, CASSANDRA-5600)
 * Binary protocol: allow batching already prepared statements (CASSANDRA-4693)
 * Allow preparing timestamp, ttl and limit in CQL3 queries (CASSANDRA-4450)
 * Support native link w/o JNA in Java7 (CASSANDRA-3734)
 * Use SASL authentication in binary protocol v2 (CASSANDRA-5545)
 * Replace Thrift HsHa with LMAX Disruptor based implementation (CASSANDRA-5582)
 * cqlsh: Add row count to SELECT output (CASSANDRA-5636)
 * Include a timestamp with all read commands to determine column expiration
   (CASSANDRA-5149)
 * Streaming 2.0 (CASSANDRA-5286, 5699)
 * Conditional create/drop ks/table/index statements in CQL3 (CASSANDRA-2737)
 * more pre-table creation property validation (CASSANDRA-5693)
 * Redesign repair messages (CASSANDRA-5426)
 * Fix ALTER RENAME post-5125 (CASSANDRA-5702)
 * Disallow renaming a 2ndary indexed column (CASSANDRA-5705)
 * Rename Table to Keyspace (CASSANDRA-5613)
 * Ensure changing column_index_size_in_kb on different nodes don't corrupt the
   sstable (CASSANDRA-5454)
 * Move resultset type information into prepare, not execute (CASSANDRA-5649)
 * Auto paging in binary protocol (CASSANDRA-4415, 5714)
 * Don't tie client side use of AbstractType to JDBC (CASSANDRA-4495)
 * Adds new TimestampType to replace DateType (CASSANDRA-5723, CASSANDRA-5729)
Merged from 1.2:
 * make starting native protocol server idempotent (CASSANDRA-5728)
 * Fix loading key cache when a saved entry is no longer valid (CASSANDRA-5706)
 * Fix serialization of the LEFT gossip value (CASSANDRA-5696)
 * cqlsh: Don't show 'null' in place of empty values (CASSANDRA-5675)
 * Race condition in detecting version on a mixed 1.1/1.2 cluster
   (CASSANDRA-5692)
 * Fix skipping range tombstones with reverse queries (CASSANDRA-5712)
 * Expire entries out of ThriftSessionManager (CASSANRDA-5719)
 * Don't keep ancestor information in memory (CASSANDRA-5342)
 * cqlsh: fix handling of semicolons inside BATCH queries (CASSANDRA-5697)


1.2.6
 * Fix tracing when operation completes before all responses arrive 
   (CASSANDRA-5668)
 * Fix cross-DC mutation forwarding (CASSANDRA-5632)
 * Reduce SSTableLoader memory usage (CASSANDRA-5555)
 * Scale hinted_handoff_throttle_in_kb to cluster size (CASSANDRA-5272)
 * (Hadoop) Add CQL3 input/output formats (CASSANDRA-4421, 5622)
 * (Hadoop) Fix InputKeyRange in CFIF (CASSANDRA-5536)
 * Fix dealing with ridiculously large max sstable sizes in LCS (CASSANDRA-5589)
 * Ignore pre-truncate hints (CASSANDRA-4655)
 * Move System.exit on OOM into a separate thread (CASSANDRA-5273)
 * Write row markers when serializing schema (CASSANDRA-5572)
 * Check only SSTables for the requested range when streaming (CASSANDRA-5569)
 * Improve batchlog replay behavior and hint ttl handling (CASSANDRA-5314)
 * Exclude localTimestamp from validation for tombstones (CASSANDRA-5398)
 * cqlsh: add custom prompt support (CASSANDRA-5539)
 * Reuse prepared statements in hot auth queries (CASSANDRA-5594)
 * cqlsh: add vertical output option (see EXPAND) (CASSANDRA-5597)
 * Add a rate limit option to stress (CASSANDRA-5004)
 * have BulkLoader ignore snapshots directories (CASSANDRA-5587) 
 * fix SnitchProperties logging context (CASSANDRA-5602)
 * Expose whether jna is enabled and memory is locked via JMX (CASSANDRA-5508)
 * cqlsh: fix COPY FROM with ReversedType (CASSANDRA-5610)
 * Allow creating CUSTOM indexes on collections (CASSANDRA-5615)
 * Evaluate now() function at execution time (CASSANDRA-5616)
 * Expose detailed read repair metrics (CASSANDRA-5618)
 * Correct blob literal + ReversedType parsing (CASSANDRA-5629)
 * Allow GPFS to prefer the internal IP like EC2MRS (CASSANDRA-5630)
 * fix help text for -tspw cassandra-cli (CASSANDRA-5643)
 * don't throw away initial causes exceptions for internode encryption issues 
   (CASSANDRA-5644)
 * Fix message spelling errors for cql select statements (CASSANDRA-5647)
 * Suppress custom exceptions thru jmx (CASSANDRA-5652)
 * Update CREATE CUSTOM INDEX syntax (CASSANDRA-5639)
 * Fix PermissionDetails.equals() method (CASSANDRA-5655)
 * Never allow partition key ranges in CQL3 without token() (CASSANDRA-5666)
 * Gossiper incorrectly drops AppState for an upgrading node (CASSANDRA-5660)
 * Connection thrashing during multi-region ec2 during upgrade, due to 
   messaging version (CASSANDRA-5669)
 * Avoid over reconnecting in EC2MRS (CASSANDRA-5678)
 * Fix ReadResponseSerializer.serializedSize() for digest reads (CASSANDRA-5476)
 * allow sstable2json on 2i CFs (CASSANDRA-5694)
Merged from 1.1:
 * Remove buggy thrift max message length option (CASSANDRA-5529)
 * Fix NPE in Pig's widerow mode (CASSANDRA-5488)
 * Add split size parameter to Pig and disable split combination (CASSANDRA-5544)


1.2.5
 * make BytesToken.toString only return hex bytes (CASSANDRA-5566)
 * Ensure that submitBackground enqueues at least one task (CASSANDRA-5554)
 * fix 2i updates with identical values and timestamps (CASSANDRA-5540)
 * fix compaction throttling bursty-ness (CASSANDRA-4316)
 * reduce memory consumption of IndexSummary (CASSANDRA-5506)
 * remove per-row column name bloom filters (CASSANDRA-5492)
 * Include fatal errors in trace events (CASSANDRA-5447)
 * Ensure that PerRowSecondaryIndex is notified of row-level deletes
   (CASSANDRA-5445)
 * Allow empty blob literals in CQL3 (CASSANDRA-5452)
 * Fix streaming RangeTombstones at column index boundary (CASSANDRA-5418)
 * Fix preparing statements when current keyspace is not set (CASSANDRA-5468)
 * Fix SemanticVersion.isSupportedBy minor/patch handling (CASSANDRA-5496)
 * Don't provide oldCfId for post-1.1 system cfs (CASSANDRA-5490)
 * Fix primary range ignores replication strategy (CASSANDRA-5424)
 * Fix shutdown of binary protocol server (CASSANDRA-5507)
 * Fix repair -snapshot not working (CASSANDRA-5512)
 * Set isRunning flag later in binary protocol server (CASSANDRA-5467)
 * Fix use of CQL3 functions with descending clustering order (CASSANDRA-5472)
 * Disallow renaming columns one at a time for thrift table in CQL3
   (CASSANDRA-5531)
 * cqlsh: add CLUSTERING ORDER BY support to DESCRIBE (CASSANDRA-5528)
 * Add custom secondary index support to CQL3 (CASSANDRA-5484)
 * Fix repair hanging silently on unexpected error (CASSANDRA-5229)
 * Fix Ec2Snitch regression introduced by CASSANDRA-5171 (CASSANDRA-5432)
 * Add nodetool enablebackup/disablebackup (CASSANDRA-5556)
 * cqlsh: fix DESCRIBE after case insensitive USE (CASSANDRA-5567)
Merged from 1.1
 * Remove buggy thrift max message length option (CASSANDRA-5529)
 * Add retry mechanism to OTC for non-droppable_verbs (CASSANDRA-5393)
 * Use allocator information to improve memtable memory usage estimate
   (CASSANDRA-5497)
 * Fix trying to load deleted row into row cache on startup (CASSANDRA-4463)
 * fsync leveled manifest to avoid corruption (CASSANDRA-5535)
 * Fix Bound intersection computation (CASSANDRA-5551)
 * sstablescrub now respects max memory size in cassandra.in.sh (CASSANDRA-5562)


1.2.4
 * Ensure that PerRowSecondaryIndex updates see the most recent values
   (CASSANDRA-5397)
 * avoid duplicate index entries ind PrecompactedRow and 
   ParallelCompactionIterable (CASSANDRA-5395)
 * remove the index entry on oldColumn when new column is a tombstone 
   (CASSANDRA-5395)
 * Change default stream throughput from 400 to 200 mbps (CASSANDRA-5036)
 * Gossiper logs DOWN for symmetry with UP (CASSANDRA-5187)
 * Fix mixing prepared statements between keyspaces (CASSANDRA-5352)
 * Fix consistency level during bootstrap - strike 3 (CASSANDRA-5354)
 * Fix transposed arguments in AlreadyExistsException (CASSANDRA-5362)
 * Improve asynchronous hint delivery (CASSANDRA-5179)
 * Fix Guava dependency version (12.0 -> 13.0.1) for Maven (CASSANDRA-5364)
 * Validate that provided CQL3 collection value are < 64K (CASSANDRA-5355)
 * Make upgradeSSTable skip current version sstables by default (CASSANDRA-5366)
 * Optimize min/max timestamp collection (CASSANDRA-5373)
 * Invalid streamId in cql binary protocol when using invalid CL 
   (CASSANDRA-5164)
 * Fix validation for IN where clauses with collections (CASSANDRA-5376)
 * Copy resultSet on count query to avoid ConcurrentModificationException 
   (CASSANDRA-5382)
 * Correctly typecheck in CQL3 even with ReversedType (CASSANDRA-5386)
 * Fix streaming compressed files when using encryption (CASSANDRA-5391)
 * cassandra-all 1.2.0 pom missing netty dependency (CASSANDRA-5392)
 * Fix writetime/ttl functions on null values (CASSANDRA-5341)
 * Fix NPE during cql3 select with token() (CASSANDRA-5404)
 * IndexHelper.skipBloomFilters won't skip non-SHA filters (CASSANDRA-5385)
 * cqlsh: Print maps ordered by key, sort sets (CASSANDRA-5413)
 * Add null syntax support in CQL3 for inserts (CASSANDRA-3783)
 * Allow unauthenticated set_keyspace() calls (CASSANDRA-5423)
 * Fix potential incremental backups race (CASSANDRA-5410)
 * Fix prepared BATCH statements with batch-level timestamps (CASSANDRA-5415)
 * Allow overriding superuser setup delay (CASSANDRA-5430)
 * cassandra-shuffle with JMX usernames and passwords (CASSANDRA-5431)
Merged from 1.1:
 * cli: Quote ks and cf names in schema output when needed (CASSANDRA-5052)
 * Fix bad default for min/max timestamp in SSTableMetadata (CASSANDRA-5372)
 * Fix cf name extraction from manifest in Directories.migrateFile() 
   (CASSANDRA-5242)
 * Support pluggable internode authentication (CASSANDRA-5401)


1.2.3
 * add check for sstable overlap within a level on startup (CASSANDRA-5327)
 * replace ipv6 colons in jmx object names (CASSANDRA-5298, 5328)
 * Avoid allocating SSTableBoundedScanner during repair when the range does 
   not intersect the sstable (CASSANDRA-5249)
 * Don't lowercase property map keys (this breaks NTS) (CASSANDRA-5292)
 * Fix composite comparator with super columns (CASSANDRA-5287)
 * Fix insufficient validation of UPDATE queries against counter cfs
   (CASSANDRA-5300)
 * Fix PropertyFileSnitch default DC/Rack behavior (CASSANDRA-5285)
 * Handle null values when executing prepared statement (CASSANDRA-5081)
 * Add netty to pom dependencies (CASSANDRA-5181)
 * Include type arguments in Thrift CQLPreparedResult (CASSANDRA-5311)
 * Fix compaction not removing columns when bf_fp_ratio is 1 (CASSANDRA-5182)
 * cli: Warn about missing CQL3 tables in schema descriptions (CASSANDRA-5309)
 * Re-enable unknown option in replication/compaction strategies option for
   backward compatibility (CASSANDRA-4795)
 * Add binary protocol support to stress (CASSANDRA-4993)
 * cqlsh: Fix COPY FROM value quoting and null handling (CASSANDRA-5305)
 * Fix repair -pr for vnodes (CASSANDRA-5329)
 * Relax CL for auth queries for non-default users (CASSANDRA-5310)
 * Fix AssertionError during repair (CASSANDRA-5245)
 * Don't announce migrations to pre-1.2 nodes (CASSANDRA-5334)
Merged from 1.1:
 * Fix trying to load deleted row into row cache on startup (CASSANDRA-4463)
 * Update offline scrub for 1.0 -> 1.1 directory structure (CASSANDRA-5195)
 * add tmp flag to Descriptor hashcode (CASSANDRA-4021)
 * fix logging of "Found table data in data directories" when only system tables
   are present (CASSANDRA-5289)
 * cli: Add JMX authentication support (CASSANDRA-5080)
 * nodetool: ability to repair specific range (CASSANDRA-5280)
 * Fix possible assertion triggered in SliceFromReadCommand (CASSANDRA-5284)
 * cqlsh: Add inet type support on Windows (ipv4-only) (CASSANDRA-4801)
 * Fix race when initializing ColumnFamilyStore (CASSANDRA-5350)
 * Add UseTLAB JVM flag (CASSANDRA-5361)


1.2.2
 * fix potential for multiple concurrent compactions of the same sstables
   (CASSANDRA-5256)
 * avoid no-op caching of byte[] on commitlog append (CASSANDRA-5199)
 * fix symlinks under data dir not working (CASSANDRA-5185)
 * fix bug in compact storage metadata handling (CASSANDRA-5189)
 * Validate login for USE queries (CASSANDRA-5207)
 * cli: remove default username and password (CASSANDRA-5208)
 * configure populate_io_cache_on_flush per-CF (CASSANDRA-4694)
 * allow configuration of internode socket buffer (CASSANDRA-3378)
 * Make sstable directory picking blacklist-aware again (CASSANDRA-5193)
 * Correctly expire gossip states for edge cases (CASSANDRA-5216)
 * Improve handling of directory creation failures (CASSANDRA-5196)
 * Expose secondary indicies to the rest of nodetool (CASSANDRA-4464)
 * Binary protocol: avoid sending notification for 0.0.0.0 (CASSANDRA-5227)
 * add UseCondCardMark XX jvm settings on jdk 1.7 (CASSANDRA-4366)
 * CQL3 refactor to allow conversion function (CASSANDRA-5226)
 * Fix drop of sstables in some circumstance (CASSANDRA-5232)
 * Implement caching of authorization results (CASSANDRA-4295)
 * Add support for LZ4 compression (CASSANDRA-5038)
 * Fix missing columns in wide rows queries (CASSANDRA-5225)
 * Simplify auth setup and make system_auth ks alterable (CASSANDRA-5112)
 * Stop compactions from hanging during bootstrap (CASSANDRA-5244)
 * fix compressed streaming sending extra chunk (CASSANDRA-5105)
 * Add CQL3-based implementations of IAuthenticator and IAuthorizer
   (CASSANDRA-4898)
 * Fix timestamp-based tomstone removal logic (CASSANDRA-5248)
 * cli: Add JMX authentication support (CASSANDRA-5080)
 * Fix forceFlush behavior (CASSANDRA-5241)
 * cqlsh: Add username autocompletion (CASSANDRA-5231)
 * Fix CQL3 composite partition key error (CASSANDRA-5240)
 * Allow IN clause on last clustering key (CASSANDRA-5230)
Merged from 1.1:
 * fix start key/end token validation for wide row iteration (CASSANDRA-5168)
 * add ConfigHelper support for Thrift frame and max message sizes (CASSANDRA-5188)
 * fix nodetool repair not fail on node down (CASSANDRA-5203)
 * always collect tombstone hints (CASSANDRA-5068)
 * Fix error when sourcing file in cqlsh (CASSANDRA-5235)


1.2.1
 * stream undelivered hints on decommission (CASSANDRA-5128)
 * GossipingPropertyFileSnitch loads saved dc/rack info if needed (CASSANDRA-5133)
 * drain should flush system CFs too (CASSANDRA-4446)
 * add inter_dc_tcp_nodelay setting (CASSANDRA-5148)
 * re-allow wrapping ranges for start_token/end_token range pairitspwng (CASSANDRA-5106)
 * fix validation compaction of empty rows (CASSANDRA-5136)
 * nodetool methods to enable/disable hint storage/delivery (CASSANDRA-4750)
 * disallow bloom filter false positive chance of 0 (CASSANDRA-5013)
 * add threadpool size adjustment methods to JMXEnabledThreadPoolExecutor and 
   CompactionManagerMBean (CASSANDRA-5044)
 * fix hinting for dropped local writes (CASSANDRA-4753)
 * off-heap cache doesn't need mutable column container (CASSANDRA-5057)
 * apply disk_failure_policy to bad disks on initial directory creation 
   (CASSANDRA-4847)
 * Optimize name-based queries to use ArrayBackedSortedColumns (CASSANDRA-5043)
 * Fall back to old manifest if most recent is unparseable (CASSANDRA-5041)
 * pool [Compressed]RandomAccessReader objects on the partitioned read path
   (CASSANDRA-4942)
 * Add debug logging to list filenames processed by Directories.migrateFile 
   method (CASSANDRA-4939)
 * Expose black-listed directories via JMX (CASSANDRA-4848)
 * Log compaction merge counts (CASSANDRA-4894)
 * Minimize byte array allocation by AbstractData{Input,Output} (CASSANDRA-5090)
 * Add SSL support for the binary protocol (CASSANDRA-5031)
 * Allow non-schema system ks modification for shuffle to work (CASSANDRA-5097)
 * cqlsh: Add default limit to SELECT statements (CASSANDRA-4972)
 * cqlsh: fix DESCRIBE for 1.1 cfs in CQL3 (CASSANDRA-5101)
 * Correctly gossip with nodes >= 1.1.7 (CASSANDRA-5102)
 * Ensure CL guarantees on digest mismatch (CASSANDRA-5113)
 * Validate correctly selects on composite partition key (CASSANDRA-5122)
 * Fix exception when adding collection (CASSANDRA-5117)
 * Handle states for non-vnode clusters correctly (CASSANDRA-5127)
 * Refuse unrecognized replication and compaction strategy options (CASSANDRA-4795)
 * Pick the correct value validator in sstable2json for cql3 tables (CASSANDRA-5134)
 * Validate login for describe_keyspace, describe_keyspaces and set_keyspace
   (CASSANDRA-5144)
 * Fix inserting empty maps (CASSANDRA-5141)
 * Don't remove tokens from System table for node we know (CASSANDRA-5121)
 * fix streaming progress report for compresed files (CASSANDRA-5130)
 * Coverage analysis for low-CL queries (CASSANDRA-4858)
 * Stop interpreting dates as valid timeUUID value (CASSANDRA-4936)
 * Adds E notation for floating point numbers (CASSANDRA-4927)
 * Detect (and warn) unintentional use of the cql2 thrift methods when cql3 was
   intended (CASSANDRA-5172)
 * cli: Quote ks and cf names in schema output when needed (CASSANDRA-5052)
 * Fix bad default for min/max timestamp in SSTableMetadata (CASSANDRA-5372)
 * Fix cf name extraction from manifest in Directories.migrateFile() (CASSANDRA-5242)
 * Support pluggable internode authentication (CASSANDRA-5401)
 * Replace mistaken usage of commons-logging with slf4j (CASSANDRA-5464)
 * Ensure Jackson dependency matches lib (CASSANDRA-5126)
 * Expose droppable tombstone ratio stats over JMX (CASSANDRA-5159)
Merged from 1.1:
 * Simplify CompressedRandomAccessReader to work around JDK FD bug (CASSANDRA-5088)
 * Improve handling a changing target throttle rate mid-compaction (CASSANDRA-5087)
 * Pig: correctly decode row keys in widerow mode (CASSANDRA-5098)
 * nodetool repair command now prints progress (CASSANDRA-4767)
 * fix user defined compaction to run against 1.1 data directory (CASSANDRA-5118)
 * Fix CQL3 BATCH authorization caching (CASSANDRA-5145)
 * fix get_count returns incorrect value with TTL (CASSANDRA-5099)
 * better handling for mid-compaction failure (CASSANDRA-5137)
 * convert default marshallers list to map for better readability (CASSANDRA-5109)
 * fix ConcurrentModificationException in getBootstrapSource (CASSANDRA-5170)
 * fix sstable maxtimestamp for row deletes and pre-1.1.1 sstables (CASSANDRA-5153)
 * Fix thread growth on node removal (CASSANDRA-5175)
 * Make Ec2Region's datacenter name configurable (CASSANDRA-5155)


1.2.0
 * Disallow counters in collections (CASSANDRA-5082)
 * cqlsh: add unit tests (CASSANDRA-3920)
 * fix default bloom_filter_fp_chance for LeveledCompactionStrategy (CASSANDRA-5093)
Merged from 1.1:
 * add validation for get_range_slices with start_key and end_token (CASSANDRA-5089)


1.2.0-rc2
 * fix nodetool ownership display with vnodes (CASSANDRA-5065)
 * cqlsh: add DESCRIBE KEYSPACES command (CASSANDRA-5060)
 * Fix potential infinite loop when reloading CFS (CASSANDRA-5064)
 * Fix SimpleAuthorizer example (CASSANDRA-5072)
 * cqlsh: force CL.ONE for tracing and system.schema* queries (CASSANDRA-5070)
 * Includes cassandra-shuffle in the debian package (CASSANDRA-5058)
Merged from 1.1:
 * fix multithreaded compaction deadlock (CASSANDRA-4492)
 * fix temporarily missing schema after upgrade from pre-1.1.5 (CASSANDRA-5061)
 * Fix ALTER TABLE overriding compression options with defaults
   (CASSANDRA-4996, 5066)
 * fix specifying and altering crc_check_chance (CASSANDRA-5053)
 * fix Murmur3Partitioner ownership% calculation (CASSANDRA-5076)
 * Don't expire columns sooner than they should in 2ndary indexes (CASSANDRA-5079)


1.2-rc1
 * rename rpc_timeout settings to request_timeout (CASSANDRA-5027)
 * add BF with 0.1 FP to LCS by default (CASSANDRA-5029)
 * Fix preparing insert queries (CASSANDRA-5016)
 * Fix preparing queries with counter increment (CASSANDRA-5022)
 * Fix preparing updates with collections (CASSANDRA-5017)
 * Don't generate UUID based on other node address (CASSANDRA-5002)
 * Fix message when trying to alter a clustering key type (CASSANDRA-5012)
 * Update IAuthenticator to match the new IAuthorizer (CASSANDRA-5003)
 * Fix inserting only a key in CQL3 (CASSANDRA-5040)
 * Fix CQL3 token() function when used with strings (CASSANDRA-5050)
Merged from 1.1:
 * reduce log spam from invalid counter shards (CASSANDRA-5026)
 * Improve schema propagation performance (CASSANDRA-5025)
 * Fix for IndexHelper.IndexFor throws OOB Exception (CASSANDRA-5030)
 * cqlsh: make it possible to describe thrift CFs (CASSANDRA-4827)
 * cqlsh: fix timestamp formatting on some platforms (CASSANDRA-5046)


1.2-beta3
 * make consistency level configurable in cqlsh (CASSANDRA-4829)
 * fix cqlsh rendering of blob fields (CASSANDRA-4970)
 * fix cqlsh DESCRIBE command (CASSANDRA-4913)
 * save truncation position in system table (CASSANDRA-4906)
 * Move CompressionMetadata off-heap (CASSANDRA-4937)
 * allow CLI to GET cql3 columnfamily data (CASSANDRA-4924)
 * Fix rare race condition in getExpireTimeForEndpoint (CASSANDRA-4402)
 * acquire references to overlapping sstables during compaction so bloom filter
   doesn't get free'd prematurely (CASSANDRA-4934)
 * Don't share slice query filter in CQL3 SelectStatement (CASSANDRA-4928)
 * Separate tracing from Log4J (CASSANDRA-4861)
 * Exclude gcable tombstones from merkle-tree computation (CASSANDRA-4905)
 * Better printing of AbstractBounds for tracing (CASSANDRA-4931)
 * Optimize mostRecentTombstone check in CC.collectAllData (CASSANDRA-4883)
 * Change stream session ID to UUID to avoid collision from same node (CASSANDRA-4813)
 * Use Stats.db when bulk loading if present (CASSANDRA-4957)
 * Skip repair on system_trace and keyspaces with RF=1 (CASSANDRA-4956)
 * (cql3) Remove arbitrary SELECT limit (CASSANDRA-4918)
 * Correctly handle prepared operation on collections (CASSANDRA-4945)
 * Fix CQL3 LIMIT (CASSANDRA-4877)
 * Fix Stress for CQL3 (CASSANDRA-4979)
 * Remove cassandra specific exceptions from JMX interface (CASSANDRA-4893)
 * (CQL3) Force using ALLOW FILTERING on potentially inefficient queries (CASSANDRA-4915)
 * (cql3) Fix adding column when the table has collections (CASSANDRA-4982)
 * (cql3) Fix allowing collections with compact storage (CASSANDRA-4990)
 * (cql3) Refuse ttl/writetime function on collections (CASSANDRA-4992)
 * Replace IAuthority with new IAuthorizer (CASSANDRA-4874)
 * clqsh: fix KEY pseudocolumn escaping when describing Thrift tables
   in CQL3 mode (CASSANDRA-4955)
 * add basic authentication support for Pig CassandraStorage (CASSANDRA-3042)
 * fix CQL2 ALTER TABLE compaction_strategy_class altering (CASSANDRA-4965)
Merged from 1.1:
 * Fall back to old describe_splits if d_s_ex is not available (CASSANDRA-4803)
 * Improve error reporting when streaming ranges fail (CASSANDRA-5009)
 * Fix cqlsh timestamp formatting of timezone info (CASSANDRA-4746)
 * Fix assertion failure with leveled compaction (CASSANDRA-4799)
 * Check for null end_token in get_range_slice (CASSANDRA-4804)
 * Remove all remnants of removed nodes (CASSANDRA-4840)
 * Add aut-reloading of the log4j file in debian package (CASSANDRA-4855)
 * Fix estimated row cache entry size (CASSANDRA-4860)
 * reset getRangeSlice filter after finishing a row for get_paged_slice
   (CASSANDRA-4919)
 * expunge row cache post-truncate (CASSANDRA-4940)
 * Allow static CF definition with compact storage (CASSANDRA-4910)
 * Fix endless loop/compaction of schema_* CFs due to broken timestamps (CASSANDRA-4880)
 * Fix 'wrong class type' assertion in CounterColumn (CASSANDRA-4976)


1.2-beta2
 * fp rate of 1.0 disables BF entirely; LCS defaults to 1.0 (CASSANDRA-4876)
 * off-heap bloom filters for row keys (CASSANDRA_4865)
 * add extension point for sstable components (CASSANDRA-4049)
 * improve tracing output (CASSANDRA-4852, 4862)
 * make TRACE verb droppable (CASSANDRA-4672)
 * fix BulkLoader recognition of CQL3 columnfamilies (CASSANDRA-4755)
 * Sort commitlog segments for replay by id instead of mtime (CASSANDRA-4793)
 * Make hint delivery asynchronous (CASSANDRA-4761)
 * Pluggable Thrift transport factories for CLI and cqlsh (CASSANDRA-4609, 4610)
 * cassandra-cli: allow Double value type to be inserted to a column (CASSANDRA-4661)
 * Add ability to use custom TServerFactory implementations (CASSANDRA-4608)
 * optimize batchlog flushing to skip successful batches (CASSANDRA-4667)
 * include metadata for system keyspace itself in schema tables (CASSANDRA-4416)
 * add check to PropertyFileSnitch to verify presence of location for
   local node (CASSANDRA-4728)
 * add PBSPredictor consistency modeler (CASSANDRA-4261)
 * remove vestiges of Thrift unframed mode (CASSANDRA-4729)
 * optimize single-row PK lookups (CASSANDRA-4710)
 * adjust blockFor calculation to account for pending ranges due to node 
   movement (CASSANDRA-833)
 * Change CQL version to 3.0.0 and stop accepting 3.0.0-beta1 (CASSANDRA-4649)
 * (CQL3) Make prepared statement global instead of per connection 
   (CASSANDRA-4449)
 * Fix scrubbing of CQL3 created tables (CASSANDRA-4685)
 * (CQL3) Fix validation when using counter and regular columns in the same 
   table (CASSANDRA-4706)
 * Fix bug starting Cassandra with simple authentication (CASSANDRA-4648)
 * Add support for batchlog in CQL3 (CASSANDRA-4545, 4738)
 * Add support for multiple column family outputs in CFOF (CASSANDRA-4208)
 * Support repairing only the local DC nodes (CASSANDRA-4747)
 * Use rpc_address for binary protocol and change default port (CASSANDRA-4751)
 * Fix use of collections in prepared statements (CASSANDRA-4739)
 * Store more information into peers table (CASSANDRA-4351, 4814)
 * Configurable bucket size for size tiered compaction (CASSANDRA-4704)
 * Run leveled compaction in parallel (CASSANDRA-4310)
 * Fix potential NPE during CFS reload (CASSANDRA-4786)
 * Composite indexes may miss results (CASSANDRA-4796)
 * Move consistency level to the protocol level (CASSANDRA-4734, 4824)
 * Fix Subcolumn slice ends not respected (CASSANDRA-4826)
 * Fix Assertion error in cql3 select (CASSANDRA-4783)
 * Fix list prepend logic (CQL3) (CASSANDRA-4835)
 * Add booleans as literals in CQL3 (CASSANDRA-4776)
 * Allow renaming PK columns in CQL3 (CASSANDRA-4822)
 * Fix binary protocol NEW_NODE event (CASSANDRA-4679)
 * Fix potential infinite loop in tombstone compaction (CASSANDRA-4781)
 * Remove system tables accounting from schema (CASSANDRA-4850)
 * (cql3) Force provided columns in clustering key order in 
   'CLUSTERING ORDER BY' (CASSANDRA-4881)
 * Fix composite index bug (CASSANDRA-4884)
 * Fix short read protection for CQL3 (CASSANDRA-4882)
 * Add tracing support to the binary protocol (CASSANDRA-4699)
 * (cql3) Don't allow prepared marker inside collections (CASSANDRA-4890)
 * Re-allow order by on non-selected columns (CASSANDRA-4645)
 * Bug when composite index is created in a table having collections (CASSANDRA-4909)
 * log index scan subject in CompositesSearcher (CASSANDRA-4904)
Merged from 1.1:
 * add get[Row|Key]CacheEntries to CacheServiceMBean (CASSANDRA-4859)
 * fix get_paged_slice to wrap to next row correctly (CASSANDRA-4816)
 * fix indexing empty column values (CASSANDRA-4832)
 * allow JdbcDate to compose null Date objects (CASSANDRA-4830)
 * fix possible stackoverflow when compacting 1000s of sstables
   (CASSANDRA-4765)
 * fix wrong leveled compaction progress calculation (CASSANDRA-4807)
 * add a close() method to CRAR to prevent leaking file descriptors (CASSANDRA-4820)
 * fix potential infinite loop in get_count (CASSANDRA-4833)
 * fix compositeType.{get/from}String methods (CASSANDRA-4842)
 * (CQL) fix CREATE COLUMNFAMILY permissions check (CASSANDRA-4864)
 * Fix DynamicCompositeType same type comparison (CASSANDRA-4711)
 * Fix duplicate SSTable reference when stream session failed (CASSANDRA-3306)
 * Allow static CF definition with compact storage (CASSANDRA-4910)
 * Fix endless loop/compaction of schema_* CFs due to broken timestamps (CASSANDRA-4880)
 * Fix 'wrong class type' assertion in CounterColumn (CASSANDRA-4976)


1.2-beta1
 * add atomic_batch_mutate (CASSANDRA-4542, -4635)
 * increase default max_hint_window_in_ms to 3h (CASSANDRA-4632)
 * include message initiation time to replicas so they can more
   accurately drop timed-out requests (CASSANDRA-2858)
 * fix clientutil.jar dependencies (CASSANDRA-4566)
 * optimize WriteResponse (CASSANDRA-4548)
 * new metrics (CASSANDRA-4009)
 * redesign KEYS indexes to avoid read-before-write (CASSANDRA-2897)
 * debug tracing (CASSANDRA-1123)
 * parallelize row cache loading (CASSANDRA-4282)
 * Make compaction, flush JBOD-aware (CASSANDRA-4292)
 * run local range scans on the read stage (CASSANDRA-3687)
 * clean up ioexceptions (CASSANDRA-2116)
 * add disk_failure_policy (CASSANDRA-2118)
 * Introduce new json format with row level deletion (CASSANDRA-4054)
 * remove redundant "name" column from schema_keyspaces (CASSANDRA-4433)
 * improve "nodetool ring" handling of multi-dc clusters (CASSANDRA-3047)
 * update NTS calculateNaturalEndpoints to be O(N log N) (CASSANDRA-3881)
 * split up rpc timeout by operation type (CASSANDRA-2819)
 * rewrite key cache save/load to use only sequential i/o (CASSANDRA-3762)
 * update MS protocol with a version handshake + broadcast address id
   (CASSANDRA-4311)
 * multithreaded hint replay (CASSANDRA-4189)
 * add inter-node message compression (CASSANDRA-3127)
 * remove COPP (CASSANDRA-2479)
 * Track tombstone expiration and compact when tombstone content is
   higher than a configurable threshold, default 20% (CASSANDRA-3442, 4234)
 * update MurmurHash to version 3 (CASSANDRA-2975)
 * (CLI) track elapsed time for `delete' operation (CASSANDRA-4060)
 * (CLI) jline version is bumped to 1.0 to properly  support
   'delete' key function (CASSANDRA-4132)
 * Save IndexSummary into new SSTable 'Summary' component (CASSANDRA-2392, 4289)
 * Add support for range tombstones (CASSANDRA-3708)
 * Improve MessagingService efficiency (CASSANDRA-3617)
 * Avoid ID conflicts from concurrent schema changes (CASSANDRA-3794)
 * Set thrift HSHA server thread limit to unlimited by default (CASSANDRA-4277)
 * Avoids double serialization of CF id in RowMutation messages
   (CASSANDRA-4293)
 * stream compressed sstables directly with java nio (CASSANDRA-4297)
 * Support multiple ranges in SliceQueryFilter (CASSANDRA-3885)
 * Add column metadata to system column families (CASSANDRA-4018)
 * (cql3) Always use composite types by default (CASSANDRA-4329)
 * (cql3) Add support for set, map and list (CASSANDRA-3647)
 * Validate date type correctly (CASSANDRA-4441)
 * (cql3) Allow definitions with only a PK (CASSANDRA-4361)
 * (cql3) Add support for row key composites (CASSANDRA-4179)
 * improve DynamicEndpointSnitch by using reservoir sampling (CASSANDRA-4038)
 * (cql3) Add support for 2ndary indexes (CASSANDRA-3680)
 * (cql3) fix defining more than one PK to be invalid (CASSANDRA-4477)
 * remove schema agreement checking from all external APIs (Thrift, CQL and CQL3) (CASSANDRA-4487)
 * add Murmur3Partitioner and make it default for new installations (CASSANDRA-3772, 4621)
 * (cql3) update pseudo-map syntax to use map syntax (CASSANDRA-4497)
 * Finer grained exceptions hierarchy and provides error code with exceptions (CASSANDRA-3979)
 * Adds events push to binary protocol (CASSANDRA-4480)
 * Rewrite nodetool help (CASSANDRA-2293)
 * Make CQL3 the default for CQL (CASSANDRA-4640)
 * update stress tool to be able to use CQL3 (CASSANDRA-4406)
 * Accept all thrift update on CQL3 cf but don't expose their metadata (CASSANDRA-4377)
 * Replace Throttle with Guava's RateLimiter for HintedHandOff (CASSANDRA-4541)
 * fix counter add/get using CQL2 and CQL3 in stress tool (CASSANDRA-4633)
 * Add sstable count per level to cfstats (CASSANDRA-4537)
 * (cql3) Add ALTER KEYSPACE statement (CASSANDRA-4611)
 * (cql3) Allow defining default consistency levels (CASSANDRA-4448)
 * (cql3) Fix queries using LIMIT missing results (CASSANDRA-4579)
 * fix cross-version gossip messaging (CASSANDRA-4576)
 * added inet data type (CASSANDRA-4627)


1.1.6
 * Wait for writes on synchronous read digest mismatch (CASSANDRA-4792)
 * fix commitlog replay for nanotime-infected sstables (CASSANDRA-4782)
 * preflight check ttl for maximum of 20 years (CASSANDRA-4771)
 * (Pig) fix widerow input with single column rows (CASSANDRA-4789)
 * Fix HH to compact with correct gcBefore, which avoids wiping out
   undelivered hints (CASSANDRA-4772)
 * LCS will merge up to 32 L0 sstables as intended (CASSANDRA-4778)
 * NTS will default unconfigured DC replicas to zero (CASSANDRA-4675)
 * use default consistency level in counter validation if none is
   explicitly provide (CASSANDRA-4700)
 * Improve IAuthority interface by introducing fine-grained
   access permissions and grant/revoke commands (CASSANDRA-4490, 4644)
 * fix assumption error in CLI when updating/describing keyspace 
   (CASSANDRA-4322)
 * Adds offline sstablescrub to debian packaging (CASSANDRA-4642)
 * Automatic fixing of overlapping leveled sstables (CASSANDRA-4644)
 * fix error when using ORDER BY with extended selections (CASSANDRA-4689)
 * (CQL3) Fix validation for IN queries for non-PK cols (CASSANDRA-4709)
 * fix re-created keyspace disappering after 1.1.5 upgrade 
   (CASSANDRA-4698, 4752)
 * (CLI) display elapsed time in 2 fraction digits (CASSANDRA-3460)
 * add authentication support to sstableloader (CASSANDRA-4712)
 * Fix CQL3 'is reversed' logic (CASSANDRA-4716, 4759)
 * (CQL3) Don't return ReversedType in result set metadata (CASSANDRA-4717)
 * Backport adding AlterKeyspace statement (CASSANDRA-4611)
 * (CQL3) Correcty accept upper-case data types (CASSANDRA-4770)
 * Add binary protocol events for schema changes (CASSANDRA-4684)
Merged from 1.0:
 * Switch from NBHM to CHM in MessagingService's callback map, which
   prevents OOM in long-running instances (CASSANDRA-4708)


1.1.5
 * add SecondaryIndex.reload API (CASSANDRA-4581)
 * use millis + atomicint for commitlog segment creation instead of
   nanotime, which has issues under some hypervisors (CASSANDRA-4601)
 * fix FD leak in slice queries (CASSANDRA-4571)
 * avoid recursion in leveled compaction (CASSANDRA-4587)
 * increase stack size under Java7 to 180K
 * Log(info) schema changes (CASSANDRA-4547)
 * Change nodetool setcachecapcity to manipulate global caches (CASSANDRA-4563)
 * (cql3) fix setting compaction strategy (CASSANDRA-4597)
 * fix broken system.schema_* timestamps on system startup (CASSANDRA-4561)
 * fix wrong skip of cache saving (CASSANDRA-4533)
 * Avoid NPE when lost+found is in data dir (CASSANDRA-4572)
 * Respect five-minute flush moratorium after initial CL replay (CASSANDRA-4474)
 * Adds ntp as recommended in debian packaging (CASSANDRA-4606)
 * Configurable transport in CF Record{Reader|Writer} (CASSANDRA-4558)
 * (cql3) fix potential NPE with both equal and unequal restriction (CASSANDRA-4532)
 * (cql3) improves ORDER BY validation (CASSANDRA-4624)
 * Fix potential deadlock during counter writes (CASSANDRA-4578)
 * Fix cql error with ORDER BY when using IN (CASSANDRA-4612)
Merged from 1.0:
 * increase Xss to 160k to accomodate latest 1.6 JVMs (CASSANDRA-4602)
 * fix toString of hint destination tokens (CASSANDRA-4568)
 * Fix multiple values for CurrentLocal NodeID (CASSANDRA-4626)


1.1.4
 * fix offline scrub to catch >= out of order rows (CASSANDRA-4411)
 * fix cassandra-env.sh on RHEL and other non-dash-based systems 
   (CASSANDRA-4494)
Merged from 1.0:
 * (Hadoop) fix setting key length for old-style mapred api (CASSANDRA-4534)
 * (Hadoop) fix iterating through a resultset consisting entirely
   of tombstoned rows (CASSANDRA-4466)
 * Fix multiple values for CurrentLocal NodeID (CASSANDRA-4626)


1.1.3
 * (cqlsh) add COPY TO (CASSANDRA-4434)
 * munmap commitlog segments before rename (CASSANDRA-4337)
 * (JMX) rename getRangeKeySample to sampleKeyRange to avoid returning
   multi-MB results as an attribute (CASSANDRA-4452)
 * flush based on data size, not throughput; overwritten columns no 
   longer artificially inflate liveRatio (CASSANDRA-4399)
 * update default commitlog segment size to 32MB and total commitlog
   size to 32/1024 MB for 32/64 bit JVMs, respectively (CASSANDRA-4422)
 * avoid using global partitioner to estimate ranges in index sstables
   (CASSANDRA-4403)
 * restore pre-CASSANDRA-3862 approach to removing expired tombstones
   from row cache during compaction (CASSANDRA-4364)
 * (stress) support for CQL prepared statements (CASSANDRA-3633)
 * Correctly catch exception when Snappy cannot be loaded (CASSANDRA-4400)
 * (cql3) Support ORDER BY when IN condition is given in WHERE clause (CASSANDRA-4327)
 * (cql3) delete "component_index" column on DROP TABLE call (CASSANDRA-4420)
 * change nanoTime() to currentTimeInMillis() in schema related code (CASSANDRA-4432)
 * add a token generation tool (CASSANDRA-3709)
 * Fix LCS bug with sstable containing only 1 row (CASSANDRA-4411)
 * fix "Can't Modify Index Name" problem on CF update (CASSANDRA-4439)
 * Fix assertion error in getOverlappingSSTables during repair (CASSANDRA-4456)
 * fix nodetool's setcompactionthreshold command (CASSANDRA-4455)
 * Ensure compacted files are never used, to avoid counter overcount (CASSANDRA-4436)
Merged from 1.0:
 * Push the validation of secondary index values to the SecondaryIndexManager (CASSANDRA-4240)
 * (Hadoop) fix iterating through a resultset consisting entirely
   of tombstoned rows (CASSANDRA-4466)
 * allow dropping columns shadowed by not-yet-expired supercolumn or row
   tombstones in PrecompactedRow (CASSANDRA-4396)


1.1.2
 * Fix cleanup not deleting index entries (CASSANDRA-4379)
 * Use correct partitioner when saving + loading caches (CASSANDRA-4331)
 * Check schema before trying to export sstable (CASSANDRA-2760)
 * Raise a meaningful exception instead of NPE when PFS encounters
   an unconfigured node + no default (CASSANDRA-4349)
 * fix bug in sstable blacklisting with LCS (CASSANDRA-4343)
 * LCS no longer promotes tiny sstables out of L0 (CASSANDRA-4341)
 * skip tombstones during hint replay (CASSANDRA-4320)
 * fix NPE in compactionstats (CASSANDRA-4318)
 * enforce 1m min keycache for auto (CASSANDRA-4306)
 * Have DeletedColumn.isMFD always return true (CASSANDRA-4307)
 * (cql3) exeption message for ORDER BY constraints said primary filter can be
    an IN clause, which is misleading (CASSANDRA-4319)
 * (cql3) Reject (not yet supported) creation of 2ndardy indexes on tables with
   composite primary keys (CASSANDRA-4328)
 * Set JVM stack size to 160k for java 7 (CASSANDRA-4275)
 * cqlsh: add COPY command to load data from CSV flat files (CASSANDRA-4012)
 * CFMetaData.fromThrift to throw ConfigurationException upon error (CASSANDRA-4353)
 * Use CF comparator to sort indexed columns in SecondaryIndexManager
   (CASSANDRA-4365)
 * add strategy_options to the KSMetaData.toString() output (CASSANDRA-4248)
 * (cql3) fix range queries containing unqueried results (CASSANDRA-4372)
 * (cql3) allow updating column_alias types (CASSANDRA-4041)
 * (cql3) Fix deletion bug (CASSANDRA-4193)
 * Fix computation of overlapping sstable for leveled compaction (CASSANDRA-4321)
 * Improve scrub and allow to run it offline (CASSANDRA-4321)
 * Fix assertionError in StorageService.bulkLoad (CASSANDRA-4368)
 * (cqlsh) add option to authenticate to a keyspace at startup (CASSANDRA-4108)
 * (cqlsh) fix ASSUME functionality (CASSANDRA-4352)
 * Fix ColumnFamilyRecordReader to not return progress > 100% (CASSANDRA-3942)
Merged from 1.0:
 * Set gc_grace on index CF to 0 (CASSANDRA-4314)


1.1.1
 * add populate_io_cache_on_flush option (CASSANDRA-2635)
 * allow larger cache capacities than 2GB (CASSANDRA-4150)
 * add getsstables command to nodetool (CASSANDRA-4199)
 * apply parent CF compaction settings to secondary index CFs (CASSANDRA-4280)
 * preserve commitlog size cap when recycling segments at startup
   (CASSANDRA-4201)
 * (Hadoop) fix split generation regression (CASSANDRA-4259)
 * ignore min/max compactions settings in LCS, while preserving
   behavior that min=max=0 disables autocompaction (CASSANDRA-4233)
 * log number of rows read from saved cache (CASSANDRA-4249)
 * calculate exact size required for cleanup operations (CASSANDRA-1404)
 * avoid blocking additional writes during flush when the commitlog
   gets behind temporarily (CASSANDRA-1991)
 * enable caching on index CFs based on data CF cache setting (CASSANDRA-4197)
 * warn on invalid replication strategy creation options (CASSANDRA-4046)
 * remove [Freeable]Memory finalizers (CASSANDRA-4222)
 * include tombstone size in ColumnFamily.size, which can prevent OOM
   during sudden mass delete operations by yielding a nonzero liveRatio
   (CASSANDRA-3741)
 * Open 1 sstableScanner per level for leveled compaction (CASSANDRA-4142)
 * Optimize reads when row deletion timestamps allow us to restrict
   the set of sstables we check (CASSANDRA-4116)
 * add support for commitlog archiving and point-in-time recovery
   (CASSANDRA-3690)
 * avoid generating redundant compaction tasks during streaming
   (CASSANDRA-4174)
 * add -cf option to nodetool snapshot, and takeColumnFamilySnapshot to
   StorageService mbean (CASSANDRA-556)
 * optimize cleanup to drop entire sstables where possible (CASSANDRA-4079)
 * optimize truncate when autosnapshot is disabled (CASSANDRA-4153)
 * update caches to use byte[] keys to reduce memory overhead (CASSANDRA-3966)
 * add column limit to cli (CASSANDRA-3012, 4098)
 * clean up and optimize DataOutputBuffer, used by CQL compression and
   CompositeType (CASSANDRA-4072)
 * optimize commitlog checksumming (CASSANDRA-3610)
 * identify and blacklist corrupted SSTables from future compactions 
   (CASSANDRA-2261)
 * Move CfDef and KsDef validation out of thrift (CASSANDRA-4037)
 * Expose API to repair a user provided range (CASSANDRA-3912)
 * Add way to force the cassandra-cli to refresh its schema (CASSANDRA-4052)
 * Avoid having replicate on write tasks stacking up at CL.ONE (CASSANDRA-2889)
 * (cql3) Backwards compatibility for composite comparators in non-cql3-aware
   clients (CASSANDRA-4093)
 * (cql3) Fix order by for reversed queries (CASSANDRA-4160)
 * (cql3) Add ReversedType support (CASSANDRA-4004)
 * (cql3) Add timeuuid type (CASSANDRA-4194)
 * (cql3) Minor fixes (CASSANDRA-4185)
 * (cql3) Fix prepared statement in BATCH (CASSANDRA-4202)
 * (cql3) Reduce the list of reserved keywords (CASSANDRA-4186)
 * (cql3) Move max/min compaction thresholds to compaction strategy options
   (CASSANDRA-4187)
 * Fix exception during move when localhost is the only source (CASSANDRA-4200)
 * (cql3) Allow paging through non-ordered partitioner results (CASSANDRA-3771)
 * (cql3) Fix drop index (CASSANDRA-4192)
 * (cql3) Don't return range ghosts anymore (CASSANDRA-3982)
 * fix re-creating Keyspaces/ColumnFamilies with the same name as dropped
   ones (CASSANDRA-4219)
 * fix SecondaryIndex LeveledManifest save upon snapshot (CASSANDRA-4230)
 * fix missing arrayOffset in FBUtilities.hash (CASSANDRA-4250)
 * (cql3) Add name of parameters in CqlResultSet (CASSANDRA-4242)
 * (cql3) Correctly validate order by queries (CASSANDRA-4246)
 * rename stress to cassandra-stress for saner packaging (CASSANDRA-4256)
 * Fix exception on colum metadata with non-string comparator (CASSANDRA-4269)
 * Check for unknown/invalid compression options (CASSANDRA-4266)
 * (cql3) Adds simple access to column timestamp and ttl (CASSANDRA-4217)
 * (cql3) Fix range queries with secondary indexes (CASSANDRA-4257)
 * Better error messages from improper input in cli (CASSANDRA-3865)
 * Try to stop all compaction upon Keyspace or ColumnFamily drop (CASSANDRA-4221)
 * (cql3) Allow keyspace properties to contain hyphens (CASSANDRA-4278)
 * (cql3) Correctly validate keyspace access in create table (CASSANDRA-4296)
 * Avoid deadlock in migration stage (CASSANDRA-3882)
 * Take supercolumn names and deletion info into account in memtable throughput
   (CASSANDRA-4264)
 * Add back backward compatibility for old style replication factor (CASSANDRA-4294)
 * Preserve compatibility with pre-1.1 index queries (CASSANDRA-4262)
Merged from 1.0:
 * Fix super columns bug where cache is not updated (CASSANDRA-4190)
 * fix maxTimestamp to include row tombstones (CASSANDRA-4116)
 * (CLI) properly handle quotes in create/update keyspace commands (CASSANDRA-4129)
 * Avoids possible deadlock during bootstrap (CASSANDRA-4159)
 * fix stress tool that hangs forever on timeout or error (CASSANDRA-4128)
 * stress tool to return appropriate exit code on failure (CASSANDRA-4188)
 * fix compaction NPE when out of disk space and assertions disabled
   (CASSANDRA-3985)
 * synchronize LCS getEstimatedTasks to avoid CME (CASSANDRA-4255)
 * ensure unique streaming session id's (CASSANDRA-4223)
 * kick off background compaction when min/max thresholds change 
   (CASSANDRA-4279)
 * improve ability of STCS.getBuckets to deal with 100s of 1000s of
   sstables, such as when convertinb back from LCS (CASSANDRA-4287)
 * Oversize integer in CQL throws NumberFormatException (CASSANDRA-4291)
 * fix 1.0.x node join to mixed version cluster, other nodes >= 1.1 (CASSANDRA-4195)
 * Fix LCS splitting sstable base on uncompressed size (CASSANDRA-4419)
 * Push the validation of secondary index values to the SecondaryIndexManager (CASSANDRA-4240)
 * Don't purge columns during upgradesstables (CASSANDRA-4462)
 * Make cqlsh work with piping (CASSANDRA-4113)
 * Validate arguments for nodetool decommission (CASSANDRA-4061)
 * Report thrift status in nodetool info (CASSANDRA-4010)


1.1.0-final
 * average a reduced liveRatio estimate with the previous one (CASSANDRA-4065)
 * Allow KS and CF names up to 48 characters (CASSANDRA-4157)
 * fix stress build (CASSANDRA-4140)
 * add time remaining estimate to nodetool compactionstats (CASSANDRA-4167)
 * (cql) fix NPE in cql3 ALTER TABLE (CASSANDRA-4163)
 * (cql) Add support for CL.TWO and CL.THREE in CQL (CASSANDRA-4156)
 * (cql) Fix type in CQL3 ALTER TABLE preventing update (CASSANDRA-4170)
 * (cql) Throw invalid exception from CQL3 on obsolete options (CASSANDRA-4171)
 * (cqlsh) fix recognizing uppercase SELECT keyword (CASSANDRA-4161)
 * Pig: wide row support (CASSANDRA-3909)
Merged from 1.0:
 * avoid streaming empty files with bulk loader if sstablewriter errors out
   (CASSANDRA-3946)


1.1-rc1
 * Include stress tool in binary builds (CASSANDRA-4103)
 * (Hadoop) fix wide row iteration when last row read was deleted
   (CASSANDRA-4154)
 * fix read_repair_chance to really default to 0.1 in the cli (CASSANDRA-4114)
 * Adds caching and bloomFilterFpChange to CQL options (CASSANDRA-4042)
 * Adds posibility to autoconfigure size of the KeyCache (CASSANDRA-4087)
 * fix KEYS index from skipping results (CASSANDRA-3996)
 * Remove sliced_buffer_size_in_kb dead option (CASSANDRA-4076)
 * make loadNewSStable preserve sstable version (CASSANDRA-4077)
 * Respect 1.0 cache settings as much as possible when upgrading 
   (CASSANDRA-4088)
 * relax path length requirement for sstable files when upgrading on 
   non-Windows platforms (CASSANDRA-4110)
 * fix terminination of the stress.java when errors were encountered
   (CASSANDRA-4128)
 * Move CfDef and KsDef validation out of thrift (CASSANDRA-4037)
 * Fix get_paged_slice (CASSANDRA-4136)
 * CQL3: Support slice with exclusive start and stop (CASSANDRA-3785)
Merged from 1.0:
 * support PropertyFileSnitch in bulk loader (CASSANDRA-4145)
 * add auto_snapshot option allowing disabling snapshot before drop/truncate
   (CASSANDRA-3710)
 * allow short snitch names (CASSANDRA-4130)


1.1-beta2
 * rename loaded sstables to avoid conflicts with local snapshots
   (CASSANDRA-3967)
 * start hint replay as soon as FD notifies that the target is back up
   (CASSANDRA-3958)
 * avoid unproductive deserializing of cached rows during compaction
   (CASSANDRA-3921)
 * fix concurrency issues with CQL keyspace creation (CASSANDRA-3903)
 * Show Effective Owership via Nodetool ring <keyspace> (CASSANDRA-3412)
 * Update ORDER BY syntax for CQL3 (CASSANDRA-3925)
 * Fix BulkRecordWriter to not throw NPE if reducer gets no map data from Hadoop (CASSANDRA-3944)
 * Fix bug with counters in super columns (CASSANDRA-3821)
 * Remove deprecated merge_shard_chance (CASSANDRA-3940)
 * add a convenient way to reset a node's schema (CASSANDRA-2963)
 * fix for intermittent SchemaDisagreementException (CASSANDRA-3884)
 * CLI `list <CF>` to limit number of columns and their order (CASSANDRA-3012)
 * ignore deprecated KsDef/CfDef/ColumnDef fields in native schema (CASSANDRA-3963)
 * CLI to report when unsupported column_metadata pair was given (CASSANDRA-3959)
 * reincarnate removed and deprecated KsDef/CfDef attributes (CASSANDRA-3953)
 * Fix race between writes and read for cache (CASSANDRA-3862)
 * perform static initialization of StorageProxy on start-up (CASSANDRA-3797)
 * support trickling fsync() on writes (CASSANDRA-3950)
 * expose counters for unavailable/timeout exceptions given to thrift clients (CASSANDRA-3671)
 * avoid quadratic startup time in LeveledManifest (CASSANDRA-3952)
 * Add type information to new schema_ columnfamilies and remove thrift
   serialization for schema (CASSANDRA-3792)
 * add missing column validator options to the CLI help (CASSANDRA-3926)
 * skip reading saved key cache if CF's caching strategy is NONE or ROWS_ONLY (CASSANDRA-3954)
 * Unify migration code (CASSANDRA-4017)
Merged from 1.0:
 * cqlsh: guess correct version of Python for Arch Linux (CASSANDRA-4090)
 * (CLI) properly handle quotes in create/update keyspace commands (CASSANDRA-4129)
 * Avoids possible deadlock during bootstrap (CASSANDRA-4159)
 * fix stress tool that hangs forever on timeout or error (CASSANDRA-4128)
 * Fix super columns bug where cache is not updated (CASSANDRA-4190)
 * stress tool to return appropriate exit code on failure (CASSANDRA-4188)


1.0.9
 * improve index sampling performance (CASSANDRA-4023)
 * always compact away deleted hints immediately after handoff (CASSANDRA-3955)
 * delete hints from dropped ColumnFamilies on handoff instead of
   erroring out (CASSANDRA-3975)
 * add CompositeType ref to the CLI doc for create/update column family (CASSANDRA-3980)
 * Pig: support Counter ColumnFamilies (CASSANDRA-3973)
 * Pig: Composite column support (CASSANDRA-3684)
 * Avoid NPE during repair when a keyspace has no CFs (CASSANDRA-3988)
 * Fix division-by-zero error on get_slice (CASSANDRA-4000)
 * don't change manifest level for cleanup, scrub, and upgradesstables
   operations under LeveledCompactionStrategy (CASSANDRA-3989, 4112)
 * fix race leading to super columns assertion failure (CASSANDRA-3957)
 * fix NPE on invalid CQL delete command (CASSANDRA-3755)
 * allow custom types in CLI's assume command (CASSANDRA-4081)
 * fix totalBytes count for parallel compactions (CASSANDRA-3758)
 * fix intermittent NPE in get_slice (CASSANDRA-4095)
 * remove unnecessary asserts in native code interfaces (CASSANDRA-4096)
 * Validate blank keys in CQL to avoid assertion errors (CASSANDRA-3612)
 * cqlsh: fix bad decoding of some column names (CASSANDRA-4003)
 * cqlsh: fix incorrect padding with unicode chars (CASSANDRA-4033)
 * Fix EC2 snitch incorrectly reporting region (CASSANDRA-4026)
 * Shut down thrift during decommission (CASSANDRA-4086)
 * Expose nodetool cfhistograms for 2ndary indexes (CASSANDRA-4063)
Merged from 0.8:
 * Fix ConcurrentModificationException in gossiper (CASSANDRA-4019)


1.1-beta1
 * (cqlsh)
   + add SOURCE and CAPTURE commands, and --file option (CASSANDRA-3479)
   + add ALTER COLUMNFAMILY WITH (CASSANDRA-3523)
   + bundle Python dependencies with Cassandra (CASSANDRA-3507)
   + added to Debian package (CASSANDRA-3458)
   + display byte data instead of erroring out on decode failure 
     (CASSANDRA-3874)
 * add nodetool rebuild_index (CASSANDRA-3583)
 * add nodetool rangekeysample (CASSANDRA-2917)
 * Fix streaming too much data during move operations (CASSANDRA-3639)
 * Nodetool and CLI connect to localhost by default (CASSANDRA-3568)
 * Reduce memory used by primary index sample (CASSANDRA-3743)
 * (Hadoop) separate input/output configurations (CASSANDRA-3197, 3765)
 * avoid returning internal Cassandra classes over JMX (CASSANDRA-2805)
 * add row-level isolation via SnapTree (CASSANDRA-2893)
 * Optimize key count estimation when opening sstable on startup
   (CASSANDRA-2988)
 * multi-dc replication optimization supporting CL > ONE (CASSANDRA-3577)
 * add command to stop compactions (CASSANDRA-1740, 3566, 3582)
 * multithreaded streaming (CASSANDRA-3494)
 * removed in-tree redhat spec (CASSANDRA-3567)
 * "defragment" rows for name-based queries under STCS, again (CASSANDRA-2503)
 * Recycle commitlog segments for improved performance 
   (CASSANDRA-3411, 3543, 3557, 3615)
 * update size-tiered compaction to prioritize small tiers (CASSANDRA-2407)
 * add message expiration logic to OutboundTcpConnection (CASSANDRA-3005)
 * off-heap cache to use sun.misc.Unsafe instead of JNA (CASSANDRA-3271)
 * EACH_QUORUM is only supported for writes (CASSANDRA-3272)
 * replace compactionlock use in schema migration by checking CFS.isValid
   (CASSANDRA-3116)
 * recognize that "SELECT first ... *" isn't really "SELECT *" (CASSANDRA-3445)
 * Use faster bytes comparison (CASSANDRA-3434)
 * Bulk loader is no longer a fat client, (HADOOP) bulk load output format
   (CASSANDRA-3045)
 * (Hadoop) add support for KeyRange.filter
 * remove assumption that keys and token are in bijection
   (CASSANDRA-1034, 3574, 3604)
 * always remove endpoints from delevery queue in HH (CASSANDRA-3546)
 * fix race between cf flush and its 2ndary indexes flush (CASSANDRA-3547)
 * fix potential race in AES when a repair fails (CASSANDRA-3548)
 * Remove columns shadowed by a deleted container even when we cannot purge
   (CASSANDRA-3538)
 * Improve memtable slice iteration performance (CASSANDRA-3545)
 * more efficient allocation of small bloom filters (CASSANDRA-3618)
 * Use separate writer thread in SSTableSimpleUnsortedWriter (CASSANDRA-3619)
 * fsync the directory after new sstable or commitlog segment are created (CASSANDRA-3250)
 * fix minor issues reported by FindBugs (CASSANDRA-3658)
 * global key/row caches (CASSANDRA-3143, 3849)
 * optimize memtable iteration during range scan (CASSANDRA-3638)
 * introduce 'crc_check_chance' in CompressionParameters to support
   a checksum percentage checking chance similarly to read-repair (CASSANDRA-3611)
 * a way to deactivate global key/row cache on per-CF basis (CASSANDRA-3667)
 * fix LeveledCompactionStrategy broken because of generation pre-allocation
   in LeveledManifest (CASSANDRA-3691)
 * finer-grained control over data directories (CASSANDRA-2749)
 * Fix ClassCastException during hinted handoff (CASSANDRA-3694)
 * Upgrade Thrift to 0.7 (CASSANDRA-3213)
 * Make stress.java insert operation to use microseconds (CASSANDRA-3725)
 * Allows (internally) doing a range query with a limit of columns instead of
   rows (CASSANDRA-3742)
 * Allow rangeSlice queries to be start/end inclusive/exclusive (CASSANDRA-3749)
 * Fix BulkLoader to support new SSTable layout and add stream
   throttling to prevent an NPE when there is no yaml config (CASSANDRA-3752)
 * Allow concurrent schema migrations (CASSANDRA-1391, 3832)
 * Add SnapshotCommand to trigger snapshot on remote node (CASSANDRA-3721)
 * Make CFMetaData conversions to/from thrift/native schema inverses
   (CASSANDRA_3559)
 * Add initial code for CQL 3.0-beta (CASSANDRA-2474, 3781, 3753)
 * Add wide row support for ColumnFamilyInputFormat (CASSANDRA-3264)
 * Allow extending CompositeType comparator (CASSANDRA-3657)
 * Avoids over-paging during get_count (CASSANDRA-3798)
 * Add new command to rebuild a node without (repair) merkle tree calculations
   (CASSANDRA-3483, 3922)
 * respect not only row cache capacity but caching mode when
   trying to read data (CASSANDRA-3812)
 * fix system tests (CASSANDRA-3827)
 * CQL support for altering row key type in ALTER TABLE (CASSANDRA-3781)
 * turn compression on by default (CASSANDRA-3871)
 * make hexToBytes refuse invalid input (CASSANDRA-2851)
 * Make secondary indexes CF inherit compression and compaction from their
   parent CF (CASSANDRA-3877)
 * Finish cleanup up tombstone purge code (CASSANDRA-3872)
 * Avoid NPE on aboarted stream-out sessions (CASSANDRA-3904)
 * BulkRecordWriter throws NPE for counter columns (CASSANDRA-3906)
 * Support compression using BulkWriter (CASSANDRA-3907)


1.0.8
 * fix race between cleanup and flush on secondary index CFSes (CASSANDRA-3712)
 * avoid including non-queried nodes in rangeslice read repair
   (CASSANDRA-3843)
 * Only snapshot CF being compacted for snapshot_before_compaction 
   (CASSANDRA-3803)
 * Log active compactions in StatusLogger (CASSANDRA-3703)
 * Compute more accurate compaction score per level (CASSANDRA-3790)
 * Return InvalidRequest when using a keyspace that doesn't exist
   (CASSANDRA-3764)
 * disallow user modification of System keyspace (CASSANDRA-3738)
 * allow using sstable2json on secondary index data (CASSANDRA-3738)
 * (cqlsh) add DESCRIBE COLUMNFAMILIES (CASSANDRA-3586)
 * (cqlsh) format blobs correctly and use colors to improve output
   readability (CASSANDRA-3726)
 * synchronize BiMap of bootstrapping tokens (CASSANDRA-3417)
 * show index options in CLI (CASSANDRA-3809)
 * add optional socket timeout for streaming (CASSANDRA-3838)
 * fix truncate not to leave behind non-CFS backed secondary indexes
   (CASSANDRA-3844)
 * make CLI `show schema` to use output stream directly instead
   of StringBuilder (CASSANDRA-3842)
 * remove the wait on hint future during write (CASSANDRA-3870)
 * (cqlsh) ignore missing CfDef opts (CASSANDRA-3933)
 * (cqlsh) look for cqlshlib relative to realpath (CASSANDRA-3767)
 * Fix short read protection (CASSANDRA-3934)
 * Make sure infered and actual schema match (CASSANDRA-3371)
 * Fix NPE during HH delivery (CASSANDRA-3677)
 * Don't put boostrapping node in 'hibernate' status (CASSANDRA-3737)
 * Fix double quotes in windows bat files (CASSANDRA-3744)
 * Fix bad validator lookup (CASSANDRA-3789)
 * Fix soft reset in EC2MultiRegionSnitch (CASSANDRA-3835)
 * Don't leave zombie connections with THSHA thrift server (CASSANDRA-3867)
 * (cqlsh) fix deserialization of data (CASSANDRA-3874)
 * Fix removetoken force causing an inconsistent state (CASSANDRA-3876)
 * Fix ahndling of some types with Pig (CASSANDRA-3886)
 * Don't allow to drop the system keyspace (CASSANDRA-3759)
 * Make Pig deletes disabled by default and configurable (CASSANDRA-3628)
Merged from 0.8:
 * (Pig) fix CassandraStorage to use correct comparator in Super ColumnFamily
   case (CASSANDRA-3251)
 * fix thread safety issues in commitlog replay, primarily affecting
   systems with many (100s) of CF definitions (CASSANDRA-3751)
 * Fix relevant tombstone ignored with super columns (CASSANDRA-3875)


1.0.7
 * fix regression in HH page size calculation (CASSANDRA-3624)
 * retry failed stream on IOException (CASSANDRA-3686)
 * allow configuring bloom_filter_fp_chance (CASSANDRA-3497)
 * attempt hint delivery every ten minutes, or when failure detector
   notifies us that a node is back up, whichever comes first.  hint
   handoff throttle delay default changed to 1ms, from 50 (CASSANDRA-3554)
 * add nodetool setstreamthroughput (CASSANDRA-3571)
 * fix assertion when dropping a columnfamily with no sstables (CASSANDRA-3614)
 * more efficient allocation of small bloom filters (CASSANDRA-3618)
 * CLibrary.createHardLinkWithExec() to check for errors (CASSANDRA-3101)
 * Avoid creating empty and non cleaned writer during compaction (CASSANDRA-3616)
 * stop thrift service in shutdown hook so we can quiesce MessagingService
   (CASSANDRA-3335)
 * (CQL) compaction_strategy_options and compression_parameters for
   CREATE COLUMNFAMILY statement (CASSANDRA-3374)
 * Reset min/max compaction threshold when creating size tiered compaction
   strategy (CASSANDRA-3666)
 * Don't ignore IOException during compaction (CASSANDRA-3655)
 * Fix assertion error for CF with gc_grace=0 (CASSANDRA-3579)
 * Shutdown ParallelCompaction reducer executor after use (CASSANDRA-3711)
 * Avoid < 0 value for pending tasks in leveled compaction (CASSANDRA-3693)
 * (Hadoop) Support TimeUUID in Pig CassandraStorage (CASSANDRA-3327)
 * Check schema is ready before continuing boostrapping (CASSANDRA-3629)
 * Catch overflows during parsing of chunk_length_kb (CASSANDRA-3644)
 * Improve stream protocol mismatch errors (CASSANDRA-3652)
 * Avoid multiple thread doing HH to the same target (CASSANDRA-3681)
 * Add JMX property for rp_timeout_in_ms (CASSANDRA-2940)
 * Allow DynamicCompositeType to compare component of different types
   (CASSANDRA-3625)
 * Flush non-cfs backed secondary indexes (CASSANDRA-3659)
 * Secondary Indexes should report memory consumption (CASSANDRA-3155)
 * fix for SelectStatement start/end key are not set correctly
   when a key alias is involved (CASSANDRA-3700)
 * fix CLI `show schema` command insert of an extra comma in
   column_metadata (CASSANDRA-3714)
Merged from 0.8:
 * avoid logging (harmless) exception when GC takes < 1ms (CASSANDRA-3656)
 * prevent new nodes from thinking down nodes are up forever (CASSANDRA-3626)
 * use correct list of replicas for LOCAL_QUORUM reads when read repair
   is disabled (CASSANDRA-3696)
 * block on flush before compacting hints (may prevent OOM) (CASSANDRA-3733)


1.0.6
 * (CQL) fix cqlsh support for replicate_on_write (CASSANDRA-3596)
 * fix adding to leveled manifest after streaming (CASSANDRA-3536)
 * filter out unavailable cipher suites when using encryption (CASSANDRA-3178)
 * (HADOOP) add old-style api support for CFIF and CFRR (CASSANDRA-2799)
 * Support TimeUUIDType column names in Stress.java tool (CASSANDRA-3541)
 * (CQL) INSERT/UPDATE/DELETE/TRUNCATE commands should allow CF names to
   be qualified by keyspace (CASSANDRA-3419)
 * always remove endpoints from delevery queue in HH (CASSANDRA-3546)
 * fix race between cf flush and its 2ndary indexes flush (CASSANDRA-3547)
 * fix potential race in AES when a repair fails (CASSANDRA-3548)
 * fix default value validation usage in CLI SET command (CASSANDRA-3553)
 * Optimize componentsFor method for compaction and startup time
   (CASSANDRA-3532)
 * (CQL) Proper ColumnFamily metadata validation on CREATE COLUMNFAMILY 
   (CASSANDRA-3565)
 * fix compression "chunk_length_kb" option to set correct kb value for 
   thrift/avro (CASSANDRA-3558)
 * fix missing response during range slice repair (CASSANDRA-3551)
 * 'describe ring' moved from CLI to nodetool and available through JMX (CASSANDRA-3220)
 * add back partitioner to sstable metadata (CASSANDRA-3540)
 * fix NPE in get_count for counters (CASSANDRA-3601)
Merged from 0.8:
 * remove invalid assertion that table was opened before dropping it
   (CASSANDRA-3580)
 * range and index scans now only send requests to enough replicas to
   satisfy requested CL + RR (CASSANDRA-3598)
 * use cannonical host for local node in nodetool info (CASSANDRA-3556)
 * remove nonlocal DC write optimization since it only worked with
   CL.ONE or CL.LOCAL_QUORUM (CASSANDRA-3577, 3585)
 * detect misuses of CounterColumnType (CASSANDRA-3422)
 * turn off string interning in json2sstable, take 2 (CASSANDRA-2189)
 * validate compression parameters on add/update of the ColumnFamily 
   (CASSANDRA-3573)
 * Check for 0.0.0.0 is incorrect in CFIF (CASSANDRA-3584)
 * Increase vm.max_map_count in debian packaging (CASSANDRA-3563)
 * gossiper will never add itself to saved endpoints (CASSANDRA-3485)


1.0.5
 * revert CASSANDRA-3407 (see CASSANDRA-3540)
 * fix assertion error while forwarding writes to local nodes (CASSANDRA-3539)


1.0.4
 * fix self-hinting of timed out read repair updates and make hinted handoff
   less prone to OOMing a coordinator (CASSANDRA-3440)
 * expose bloom filter sizes via JMX (CASSANDRA-3495)
 * enforce RP tokens 0..2**127 (CASSANDRA-3501)
 * canonicalize paths exposed through JMX (CASSANDRA-3504)
 * fix "liveSize" stat when sstables are removed (CASSANDRA-3496)
 * add bloom filter FP rates to nodetool cfstats (CASSANDRA-3347)
 * record partitioner in sstable metadata component (CASSANDRA-3407)
 * add new upgradesstables nodetool command (CASSANDRA-3406)
 * skip --debug requirement to see common exceptions in CLI (CASSANDRA-3508)
 * fix incorrect query results due to invalid max timestamp (CASSANDRA-3510)
 * make sstableloader recognize compressed sstables (CASSANDRA-3521)
 * avoids race in OutboundTcpConnection in multi-DC setups (CASSANDRA-3530)
 * use SETLOCAL in cassandra.bat (CASSANDRA-3506)
 * fix ConcurrentModificationException in Table.all() (CASSANDRA-3529)
Merged from 0.8:
 * fix concurrence issue in the FailureDetector (CASSANDRA-3519)
 * fix array out of bounds error in counter shard removal (CASSANDRA-3514)
 * avoid dropping tombstones when they might still be needed to shadow
   data in a different sstable (CASSANDRA-2786)


1.0.3
 * revert name-based query defragmentation aka CASSANDRA-2503 (CASSANDRA-3491)
 * fix invalidate-related test failures (CASSANDRA-3437)
 * add next-gen cqlsh to bin/ (CASSANDRA-3188, 3131, 3493)
 * (CQL) fix handling of rows with no columns (CASSANDRA-3424, 3473)
 * fix querying supercolumns by name returning only a subset of
   subcolumns or old subcolumn versions (CASSANDRA-3446)
 * automatically compute sha1 sum for uncompressed data files (CASSANDRA-3456)
 * fix reading metadata/statistics component for version < h (CASSANDRA-3474)
 * add sstable forward-compatibility (CASSANDRA-3478)
 * report compression ratio in CFSMBean (CASSANDRA-3393)
 * fix incorrect size exception during streaming of counters (CASSANDRA-3481)
 * (CQL) fix for counter decrement syntax (CASSANDRA-3418)
 * Fix race introduced by CASSANDRA-2503 (CASSANDRA-3482)
 * Fix incomplete deletion of delivered hints (CASSANDRA-3466)
 * Avoid rescheduling compactions when no compaction was executed 
   (CASSANDRA-3484)
 * fix handling of the chunk_length_kb compression options (CASSANDRA-3492)
Merged from 0.8:
 * fix updating CF row_cache_provider (CASSANDRA-3414)
 * CFMetaData.convertToThrift method to set RowCacheProvider (CASSANDRA-3405)
 * acquire compactionlock during truncate (CASSANDRA-3399)
 * fix displaying cfdef entries for super columnfamilies (CASSANDRA-3415)
 * Make counter shard merging thread safe (CASSANDRA-3178)
 * Revert CASSANDRA-2855
 * Fix bug preventing the use of efficient cross-DC writes (CASSANDRA-3472)
 * `describe ring` command for CLI (CASSANDRA-3220)
 * (Hadoop) skip empty rows when entire row is requested, redux (CASSANDRA-2855)


1.0.2
 * "defragment" rows for name-based queries under STCS (CASSANDRA-2503)
 * Add timing information to cassandra-cli GET/SET/LIST queries (CASSANDRA-3326)
 * Only create one CompressionMetadata object per sstable (CASSANDRA-3427)
 * cleanup usage of StorageService.setMode() (CASSANDRA-3388)
 * Avoid large array allocation for compressed chunk offsets (CASSANDRA-3432)
 * fix DecimalType bytebuffer marshalling (CASSANDRA-3421)
 * fix bug that caused first column in per row indexes to be ignored 
   (CASSANDRA-3441)
 * add JMX call to clean (failed) repair sessions (CASSANDRA-3316)
 * fix sstableloader reference acquisition bug (CASSANDRA-3438)
 * fix estimated row size regression (CASSANDRA-3451)
 * make sure we don't return more columns than asked (CASSANDRA-3303, 3395)
Merged from 0.8:
 * acquire compactionlock during truncate (CASSANDRA-3399)
 * fix displaying cfdef entries for super columnfamilies (CASSANDRA-3415)


1.0.1
 * acquire references during index build to prevent delete problems
   on Windows (CASSANDRA-3314)
 * describe_ring should include datacenter/topology information (CASSANDRA-2882)
 * Thrift sockets are not properly buffered (CASSANDRA-3261)
 * performance improvement for bytebufferutil compare function (CASSANDRA-3286)
 * add system.versions ColumnFamily (CASSANDRA-3140)
 * reduce network copies (CASSANDRA-3333, 3373)
 * limit nodetool to 32MB of heap (CASSANDRA-3124)
 * (CQL) update parser to accept "timestamp" instead of "date" (CASSANDRA-3149)
 * Fix CLI `show schema` to include "compression_options" (CASSANDRA-3368)
 * Snapshot to include manifest under LeveledCompactionStrategy (CASSANDRA-3359)
 * (CQL) SELECT query should allow CF name to be qualified by keyspace (CASSANDRA-3130)
 * (CQL) Fix internal application error specifying 'using consistency ...'
   in lower case (CASSANDRA-3366)
 * fix Deflate compression when compression actually makes the data bigger
   (CASSANDRA-3370)
 * optimize UUIDGen to avoid lock contention on InetAddress.getLocalHost 
   (CASSANDRA-3387)
 * tolerate index being dropped mid-mutation (CASSANDRA-3334, 3313)
 * CompactionManager is now responsible for checking for new candidates
   post-task execution, enabling more consistent leveled compaction 
   (CASSANDRA-3391)
 * Cache HSHA threads (CASSANDRA-3372)
 * use CF/KS names as snapshot prefix for drop + truncate operations
   (CASSANDRA-2997)
 * Break bloom filters up to avoid heap fragmentation (CASSANDRA-2466)
 * fix cassandra hanging on jsvc stop (CASSANDRA-3302)
 * Avoid leveled compaction getting blocked on errors (CASSANDRA-3408)
 * Make reloading the compaction strategy safe (CASSANDRA-3409)
 * ignore 0.8 hints even if compaction begins before we try to purge
   them (CASSANDRA-3385)
 * remove procrun (bin\daemon) from Cassandra source tree and 
   artifacts (CASSANDRA-3331)
 * make cassandra compile under JDK7 (CASSANDRA-3275)
 * remove dependency of clientutil.jar to FBUtilities (CASSANDRA-3299)
 * avoid truncation errors by using long math on long values (CASSANDRA-3364)
 * avoid clock drift on some Windows machine (CASSANDRA-3375)
 * display cache provider in cli 'describe keyspace' command (CASSANDRA-3384)
 * fix incomplete topology information in describe_ring (CASSANDRA-3403)
 * expire dead gossip states based on time (CASSANDRA-2961)
 * improve CompactionTask extensibility (CASSANDRA-3330)
 * Allow one leveled compaction task to kick off another (CASSANDRA-3363)
 * allow encryption only between datacenters (CASSANDRA-2802)
Merged from 0.8:
 * fix truncate allowing data to be replayed post-restart (CASSANDRA-3297)
 * make iwriter final in IndexWriter to avoid NPE (CASSANDRA-2863)
 * (CQL) update grammar to require key clause in DELETE statement
   (CASSANDRA-3349)
 * (CQL) allow numeric keyspace names in USE statement (CASSANDRA-3350)
 * (Hadoop) skip empty rows when slicing the entire row (CASSANDRA-2855)
 * Fix handling of tombstone by SSTableExport/Import (CASSANDRA-3357)
 * fix ColumnIndexer to use long offsets (CASSANDRA-3358)
 * Improved CLI exceptions (CASSANDRA-3312)
 * Fix handling of tombstone by SSTableExport/Import (CASSANDRA-3357)
 * Only count compaction as active (for throttling) when they have
   successfully acquired the compaction lock (CASSANDRA-3344)
 * Display CLI version string on startup (CASSANDRA-3196)
 * (Hadoop) make CFIF try rpc_address or fallback to listen_address
   (CASSANDRA-3214)
 * (Hadoop) accept comma delimited lists of initial thrift connections
   (CASSANDRA-3185)
 * ColumnFamily min_compaction_threshold should be >= 2 (CASSANDRA-3342)
 * (Pig) add 0.8+ types and key validation type in schema (CASSANDRA-3280)
 * Fix completely removing column metadata using CLI (CASSANDRA-3126)
 * CLI `describe cluster;` output should be on separate lines for separate versions
   (CASSANDRA-3170)
 * fix changing durable_writes keyspace option during CF creation
   (CASSANDRA-3292)
 * avoid locking on update when no indexes are involved (CASSANDRA-3386)
 * fix assertionError during repair with ordered partitioners (CASSANDRA-3369)
 * correctly serialize key_validation_class for avro (CASSANDRA-3391)
 * don't expire counter tombstone after streaming (CASSANDRA-3394)
 * prevent nodes that failed to join from hanging around forever 
   (CASSANDRA-3351)
 * remove incorrect optimization from slice read path (CASSANDRA-3390)
 * Fix race in AntiEntropyService (CASSANDRA-3400)


1.0.0-final
 * close scrubbed sstable fd before deleting it (CASSANDRA-3318)
 * fix bug preventing obsolete commitlog segments from being removed
   (CASSANDRA-3269)
 * tolerate whitespace in seed CDL (CASSANDRA-3263)
 * Change default heap thresholds to max(min(1/2 ram, 1G), min(1/4 ram, 8GB))
   (CASSANDRA-3295)
 * Fix broken CompressedRandomAccessReaderTest (CASSANDRA-3298)
 * (CQL) fix type information returned for wildcard queries (CASSANDRA-3311)
 * add estimated tasks to LeveledCompactionStrategy (CASSANDRA-3322)
 * avoid including compaction cache-warming in keycache stats (CASSANDRA-3325)
 * run compaction and hinted handoff threads at MIN_PRIORITY (CASSANDRA-3308)
 * default hsha thrift server to cpu core count in rpc pool (CASSANDRA-3329)
 * add bin\daemon to binary tarball for Windows service (CASSANDRA-3331)
 * Fix places where uncompressed size of sstables was use in place of the
   compressed one (CASSANDRA-3338)
 * Fix hsha thrift server (CASSANDRA-3346)
 * Make sure repair only stream needed sstables (CASSANDRA-3345)


1.0.0-rc2
 * Log a meaningful warning when a node receives a message for a repair session
   that doesn't exist anymore (CASSANDRA-3256)
 * test for NUMA policy support as well as numactl presence (CASSANDRA-3245)
 * Fix FD leak when internode encryption is enabled (CASSANDRA-3257)
 * Remove incorrect assertion in mergeIterator (CASSANDRA-3260)
 * FBUtilities.hexToBytes(String) to throw NumberFormatException when string
   contains non-hex characters (CASSANDRA-3231)
 * Keep SimpleSnitch proximity ordering unchanged from what the Strategy
   generates, as intended (CASSANDRA-3262)
 * remove Scrub from compactionstats when finished (CASSANDRA-3255)
 * fix counter entry in jdbc TypesMap (CASSANDRA-3268)
 * fix full queue scenario for ParallelCompactionIterator (CASSANDRA-3270)
 * fix bootstrap process (CASSANDRA-3285)
 * don't try delivering hints if when there isn't any (CASSANDRA-3176)
 * CLI documentation change for ColumnFamily `compression_options` (CASSANDRA-3282)
 * ignore any CF ids sent by client for adding CF/KS (CASSANDRA-3288)
 * remove obsolete hints on first startup (CASSANDRA-3291)
 * use correct ISortedColumns for time-optimized reads (CASSANDRA-3289)
 * Evict gossip state immediately when a token is taken over by a new IP 
   (CASSANDRA-3259)


1.0.0-rc1
 * Update CQL to generate microsecond timestamps by default (CASSANDRA-3227)
 * Fix counting CFMetadata towards Memtable liveRatio (CASSANDRA-3023)
 * Kill server on wrapped OOME such as from FileChannel.map (CASSANDRA-3201)
 * remove unnecessary copy when adding to row cache (CASSANDRA-3223)
 * Log message when a full repair operation completes (CASSANDRA-3207)
 * Fix streamOutSession keeping sstables references forever if the remote end
   dies (CASSANDRA-3216)
 * Remove dynamic_snitch boolean from example configuration (defaulting to 
   true) and set default badness threshold to 0.1 (CASSANDRA-3229)
 * Base choice of random or "balanced" token on bootstrap on whether
   schema definitions were found (CASSANDRA-3219)
 * Fixes for LeveledCompactionStrategy score computation, prioritization,
   scheduling, and performance (CASSANDRA-3224, 3234)
 * parallelize sstable open at server startup (CASSANDRA-2988)
 * fix handling of exceptions writing to OutboundTcpConnection (CASSANDRA-3235)
 * Allow using quotes in "USE <keyspace>;" CLI command (CASSANDRA-3208)
 * Don't allow any cache loading exceptions to halt startup (CASSANDRA-3218)
 * Fix sstableloader --ignores option (CASSANDRA-3247)
 * File descriptor limit increased in packaging (CASSANDRA-3206)
 * Fix deadlock in commit log during flush (CASSANDRA-3253) 


1.0.0-beta1
 * removed binarymemtable (CASSANDRA-2692)
 * add commitlog_total_space_in_mb to prevent fragmented logs (CASSANDRA-2427)
 * removed commitlog_rotation_threshold_in_mb configuration (CASSANDRA-2771)
 * make AbstractBounds.normalize de-overlapp overlapping ranges (CASSANDRA-2641)
 * replace CollatingIterator, ReducingIterator with MergeIterator 
   (CASSANDRA-2062)
 * Fixed the ability to set compaction strategy in cli using create column 
   family command (CASSANDRA-2778)
 * clean up tmp files after failed compaction (CASSANDRA-2468)
 * restrict repair streaming to specific columnfamilies (CASSANDRA-2280)
 * don't bother persisting columns shadowed by a row tombstone (CASSANDRA-2589)
 * reset CF and SC deletion times after gc_grace (CASSANDRA-2317)
 * optimize away seek when compacting wide rows (CASSANDRA-2879)
 * single-pass streaming (CASSANDRA-2677, 2906, 2916, 3003)
 * use reference counting for deleting sstables instead of relying on GC
   (CASSANDRA-2521, 3179)
 * store hints as serialized mutations instead of pointers to data row
   (CASSANDRA-2045)
 * store hints in the coordinator node instead of in the closest replica 
   (CASSANDRA-2914)
 * add row_cache_keys_to_save CF option (CASSANDRA-1966)
 * check column family validity in nodetool repair (CASSANDRA-2933)
 * use lazy initialization instead of class initialization in NodeId
   (CASSANDRA-2953)
 * add paging to get_count (CASSANDRA-2894)
 * fix "short reads" in [multi]get (CASSANDRA-2643, 3157, 3192)
 * add optional compression for sstables (CASSANDRA-47, 2994, 3001, 3128)
 * add scheduler JMX metrics (CASSANDRA-2962)
 * add block level checksum for compressed data (CASSANDRA-1717)
 * make column family backed column map pluggable and introduce unsynchronized
   ArrayList backed one to speedup reads (CASSANDRA-2843, 3165, 3205)
 * refactoring of the secondary index api (CASSANDRA-2982)
 * make CL > ONE reads wait for digest reconciliation before returning
   (CASSANDRA-2494)
 * fix missing logging for some exceptions (CASSANDRA-2061)
 * refactor and optimize ColumnFamilyStore.files(...) and Descriptor.fromFilename(String)
   and few other places responsible for work with SSTable files (CASSANDRA-3040)
 * Stop reading from sstables once we know we have the most recent columns,
   for query-by-name requests (CASSANDRA-2498)
 * Add query-by-column mode to stress.java (CASSANDRA-3064)
 * Add "install" command to cassandra.bat (CASSANDRA-292)
 * clean up KSMetadata, CFMetadata from unnecessary
   Thrift<->Avro conversion methods (CASSANDRA-3032)
 * Add timeouts to client request schedulers (CASSANDRA-3079, 3096)
 * Cli to use hashes rather than array of hashes for strategy options (CASSANDRA-3081)
 * LeveledCompactionStrategy (CASSANDRA-1608, 3085, 3110, 3087, 3145, 3154, 3182)
 * Improvements of the CLI `describe` command (CASSANDRA-2630)
 * reduce window where dropped CF sstables may not be deleted (CASSANDRA-2942)
 * Expose gossip/FD info to JMX (CASSANDRA-2806)
 * Fix streaming over SSL when compressed SSTable involved (CASSANDRA-3051)
 * Add support for pluggable secondary index implementations (CASSANDRA-3078)
 * remove compaction_thread_priority setting (CASSANDRA-3104)
 * generate hints for replicas that timeout, not just replicas that are known
   to be down before starting (CASSANDRA-2034)
 * Add throttling for internode streaming (CASSANDRA-3080)
 * make the repair of a range repair all replica (CASSANDRA-2610, 3194)
 * expose the ability to repair the first range (as returned by the
   partitioner) of a node (CASSANDRA-2606)
 * Streams Compression (CASSANDRA-3015)
 * add ability to use multiple threads during a single compaction
   (CASSANDRA-2901)
 * make AbstractBounds.normalize support overlapping ranges (CASSANDRA-2641)
 * fix of the CQL count() behavior (CASSANDRA-3068)
 * use TreeMap backed column families for the SSTable simple writers
   (CASSANDRA-3148)
 * fix inconsistency of the CLI syntax when {} should be used instead of [{}]
   (CASSANDRA-3119)
 * rename CQL type names to match expected SQL behavior (CASSANDRA-3149, 3031)
 * Arena-based allocation for memtables (CASSANDRA-2252, 3162, 3163, 3168)
 * Default RR chance to 0.1 (CASSANDRA-3169)
 * Add RowLevel support to secondary index API (CASSANDRA-3147)
 * Make SerializingCacheProvider the default if JNA is available (CASSANDRA-3183)
 * Fix backwards compatibilty for CQL memtable properties (CASSANDRA-3190)
 * Add five-minute delay before starting compactions on a restarted server
   (CASSANDRA-3181)
 * Reduce copies done for intra-host messages (CASSANDRA-1788, 3144)
 * support of compaction strategy option for stress.java (CASSANDRA-3204)
 * make memtable throughput and column count thresholds no-ops (CASSANDRA-2449)
 * Return schema information along with the resultSet in CQL (CASSANDRA-2734)
 * Add new DecimalType (CASSANDRA-2883)
 * Fix assertion error in RowRepairResolver (CASSANDRA-3156)
 * Reduce unnecessary high buffer sizes (CASSANDRA-3171)
 * Pluggable compaction strategy (CASSANDRA-1610)
 * Add new broadcast_address config option (CASSANDRA-2491)


0.8.7
 * Kill server on wrapped OOME such as from FileChannel.map (CASSANDRA-3201)
 * Allow using quotes in "USE <keyspace>;" CLI command (CASSANDRA-3208)
 * Log message when a full repair operation completes (CASSANDRA-3207)
 * Don't allow any cache loading exceptions to halt startup (CASSANDRA-3218)
 * Fix sstableloader --ignores option (CASSANDRA-3247)
 * File descriptor limit increased in packaging (CASSANDRA-3206)
 * Log a meaningfull warning when a node receive a message for a repair session
   that doesn't exist anymore (CASSANDRA-3256)
 * Fix FD leak when internode encryption is enabled (CASSANDRA-3257)
 * FBUtilities.hexToBytes(String) to throw NumberFormatException when string
   contains non-hex characters (CASSANDRA-3231)
 * Keep SimpleSnitch proximity ordering unchanged from what the Strategy
   generates, as intended (CASSANDRA-3262)
 * remove Scrub from compactionstats when finished (CASSANDRA-3255)
 * Fix tool .bat files when CASSANDRA_HOME contains spaces (CASSANDRA-3258)
 * Force flush of status table when removing/updating token (CASSANDRA-3243)
 * Evict gossip state immediately when a token is taken over by a new IP (CASSANDRA-3259)
 * Fix bug where the failure detector can take too long to mark a host
   down (CASSANDRA-3273)
 * (Hadoop) allow wrapping ranges in queries (CASSANDRA-3137)
 * (Hadoop) check all interfaces for a match with split location
   before falling back to random replica (CASSANDRA-3211)
 * (Hadoop) Make Pig storage handle implements LoadMetadata (CASSANDRA-2777)
 * (Hadoop) Fix exception during PIG 'dump' (CASSANDRA-2810)
 * Fix stress COUNTER_GET option (CASSANDRA-3301)
 * Fix missing fields in CLI `show schema` output (CASSANDRA-3304)
 * Nodetool no longer leaks threads and closes JMX connections (CASSANDRA-3309)
 * fix truncate allowing data to be replayed post-restart (CASSANDRA-3297)
 * Move SimpleAuthority and SimpleAuthenticator to examples (CASSANDRA-2922)
 * Fix handling of tombstone by SSTableExport/Import (CASSANDRA-3357)
 * Fix transposition in cfHistograms (CASSANDRA-3222)
 * Allow using number as DC name when creating keyspace in CQL (CASSANDRA-3239)
 * Force flush of system table after updating/removing a token (CASSANDRA-3243)


0.8.6
 * revert CASSANDRA-2388
 * change TokenRange.endpoints back to listen/broadcast address to match
   pre-1777 behavior, and add TokenRange.rpc_endpoints instead (CASSANDRA-3187)
 * avoid trying to watch cassandra-topology.properties when loaded from jar
   (CASSANDRA-3138)
 * prevent users from creating keyspaces with LocalStrategy replication
   (CASSANDRA-3139)
 * fix CLI `show schema;` to output correct keyspace definition statement
   (CASSANDRA-3129)
 * CustomTThreadPoolServer to log TTransportException at DEBUG level
   (CASSANDRA-3142)
 * allow topology sort to work with non-unique rack names between 
   datacenters (CASSANDRA-3152)
 * Improve caching of same-version Messages on digest and repair paths
   (CASSANDRA-3158)
 * Randomize choice of first replica for counter increment (CASSANDRA-2890)
 * Fix using read_repair_chance instead of merge_shard_change (CASSANDRA-3202)
 * Avoid streaming data to nodes that already have it, on move as well as
   decommission (CASSANDRA-3041)
 * Fix divide by zero error in GCInspector (CASSANDRA-3164)
 * allow quoting of the ColumnFamily name in CLI `create column family`
   statement (CASSANDRA-3195)
 * Fix rolling upgrade from 0.7 to 0.8 problem (CASSANDRA-3166)
 * Accomodate missing encryption_options in IncomingTcpConnection.stream
   (CASSANDRA-3212)


0.8.5
 * fix NPE when encryption_options is unspecified (CASSANDRA-3007)
 * include column name in validation failure exceptions (CASSANDRA-2849)
 * make sure truncate clears out the commitlog so replay won't re-
   populate with truncated data (CASSANDRA-2950)
 * fix NPE when debug logging is enabled and dropped CF is present
   in a commitlog segment (CASSANDRA-3021)
 * fix cassandra.bat when CASSANDRA_HOME contains spaces (CASSANDRA-2952)
 * fix to SSTableSimpleUnsortedWriter bufferSize calculation (CASSANDRA-3027)
 * make cleanup and normal compaction able to skip empty rows
   (rows containing nothing but expired tombstones) (CASSANDRA-3039)
 * work around native memory leak in com.sun.management.GarbageCollectorMXBean
   (CASSANDRA-2868)
 * validate that column names in column_metadata are not equal to key_alias
   on create/update of the ColumnFamily and CQL 'ALTER' statement (CASSANDRA-3036)
 * return an InvalidRequestException if an indexed column is assigned
   a value larger than 64KB (CASSANDRA-3057)
 * fix of numeric-only and string column names handling in CLI "drop index" 
   (CASSANDRA-3054)
 * prune index scan resultset back to original request for lazy
   resultset expansion case (CASSANDRA-2964)
 * (Hadoop) fail jobs when Cassandra node has failed but TaskTracker
   has not (CASSANDRA-2388)
 * fix dynamic snitch ignoring nodes when read_repair_chance is zero
   (CASSANDRA-2662)
 * avoid retaining references to dropped CFS objects in 
   CompactionManager.estimatedCompactions (CASSANDRA-2708)
 * expose rpc timeouts per host in MessagingServiceMBean (CASSANDRA-2941)
 * avoid including cwd in classpath for deb and rpm packages (CASSANDRA-2881)
 * remove gossip state when a new IP takes over a token (CASSANDRA-3071)
 * allow sstable2json to work on index sstable files (CASSANDRA-3059)
 * always hint counters (CASSANDRA-3099)
 * fix log4j initialization in EmbeddedCassandraService (CASSANDRA-2857)
 * remove gossip state when a new IP takes over a token (CASSANDRA-3071)
 * work around native memory leak in com.sun.management.GarbageCollectorMXBean
    (CASSANDRA-2868)
 * fix UnavailableException with writes at CL.EACH_QUORM (CASSANDRA-3084)
 * fix parsing of the Keyspace and ColumnFamily names in numeric
   and string representations in CLI (CASSANDRA-3075)
 * fix corner cases in Range.differenceToFetch (CASSANDRA-3084)
 * fix ip address String representation in the ring cache (CASSANDRA-3044)
 * fix ring cache compatibility when mixing pre-0.8.4 nodes with post-
   in the same cluster (CASSANDRA-3023)
 * make repair report failure when a node participating dies (instead of
   hanging forever) (CASSANDRA-2433)
 * fix handling of the empty byte buffer by ReversedType (CASSANDRA-3111)
 * Add validation that Keyspace names are case-insensitively unique (CASSANDRA-3066)
 * catch invalid key_validation_class before instantiating UpdateColumnFamily (CASSANDRA-3102)
 * make Range and Bounds objects client-safe (CASSANDRA-3108)
 * optionally skip log4j configuration (CASSANDRA-3061)
 * bundle sstableloader with the debian package (CASSANDRA-3113)
 * don't try to build secondary indexes when there is none (CASSANDRA-3123)
 * improve SSTableSimpleUnsortedWriter speed for large rows (CASSANDRA-3122)
 * handle keyspace arguments correctly in nodetool snapshot (CASSANDRA-3038)
 * Fix SSTableImportTest on windows (CASSANDRA-3043)
 * expose compactionThroughputMbPerSec through JMX (CASSANDRA-3117)
 * log keyspace and CF of large rows being compacted


0.8.4
 * change TokenRing.endpoints to be a list of rpc addresses instead of 
   listen/broadcast addresses (CASSANDRA-1777)
 * include files-to-be-streamed in StreamInSession.getSources (CASSANDRA-2972)
 * use JAVA env var in cassandra-env.sh (CASSANDRA-2785, 2992)
 * avoid doing read for no-op replicate-on-write at CL=1 (CASSANDRA-2892)
 * refuse counter write for CL.ANY (CASSANDRA-2990)
 * switch back to only logging recent dropped messages (CASSANDRA-3004)
 * always deserialize RowMutation for counters (CASSANDRA-3006)
 * ignore saved replication_factor strategy_option for NTS (CASSANDRA-3011)
 * make sure pre-truncate CL segments are discarded (CASSANDRA-2950)


0.8.3
 * add ability to drop local reads/writes that are going to timeout
   (CASSANDRA-2943)
 * revamp token removal process, keep gossip states for 3 days (CASSANDRA-2496)
 * don't accept extra args for 0-arg nodetool commands (CASSANDRA-2740)
 * log unavailableexception details at debug level (CASSANDRA-2856)
 * expose data_dir though jmx (CASSANDRA-2770)
 * don't include tmp files as sstable when create cfs (CASSANDRA-2929)
 * log Java classpath on startup (CASSANDRA-2895)
 * keep gossipped version in sync with actual on migration coordinator 
   (CASSANDRA-2946)
 * use lazy initialization instead of class initialization in NodeId
   (CASSANDRA-2953)
 * check column family validity in nodetool repair (CASSANDRA-2933)
 * speedup bytes to hex conversions dramatically (CASSANDRA-2850)
 * Flush memtables on shutdown when durable writes are disabled 
   (CASSANDRA-2958)
 * improved POSIX compatibility of start scripts (CASsANDRA-2965)
 * add counter support to Hadoop InputFormat (CASSANDRA-2981)
 * fix bug where dirty commitlog segments were removed (and avoid keeping 
   segments with no post-flush activity permanently dirty) (CASSANDRA-2829)
 * fix throwing exception with batch mutation of counter super columns
   (CASSANDRA-2949)
 * ignore system tables during repair (CASSANDRA-2979)
 * throw exception when NTS is given replication_factor as an option
   (CASSANDRA-2960)
 * fix assertion error during compaction of counter CFs (CASSANDRA-2968)
 * avoid trying to create index names, when no index exists (CASSANDRA-2867)
 * don't sample the system table when choosing a bootstrap token
   (CASSANDRA-2825)
 * gossiper notifies of local state changes (CASSANDRA-2948)
 * add asynchronous and half-sync/half-async (hsha) thrift servers 
   (CASSANDRA-1405)
 * fix potential use of free'd native memory in SerializingCache 
   (CASSANDRA-2951)
 * prune index scan resultset back to original request for lazy
   resultset expansion case (CASSANDRA-2964)
 * (Hadoop) fail jobs when Cassandra node has failed but TaskTracker
    has not (CASSANDRA-2388)


0.8.2
 * CQL: 
   - include only one row per unique key for IN queries (CASSANDRA-2717)
   - respect client timestamp on full row deletions (CASSANDRA-2912)
 * improve thread-safety in StreamOutSession (CASSANDRA-2792)
 * allow deleting a row and updating indexed columns in it in the
   same mutation (CASSANDRA-2773)
 * Expose number of threads blocked on submitting memtable to flush
   in JMX (CASSANDRA-2817)
 * add ability to return "endpoints" to nodetool (CASSANDRA-2776)
 * Add support for multiple (comma-delimited) coordinator addresses
   to ColumnFamilyInputFormat (CASSANDRA-2807)
 * fix potential NPE while scheduling read repair for range slice
   (CASSANDRA-2823)
 * Fix race in SystemTable.getCurrentLocalNodeId (CASSANDRA-2824)
 * Correctly set default for replicate_on_write (CASSANDRA-2835)
 * improve nodetool compactionstats formatting (CASSANDRA-2844)
 * fix index-building status display (CASSANDRA-2853)
 * fix CLI perpetuating obsolete KsDef.replication_factor (CASSANDRA-2846)
 * improve cli treatment of multiline comments (CASSANDRA-2852)
 * handle row tombstones correctly in EchoedRow (CASSANDRA-2786)
 * add MessagingService.get[Recently]DroppedMessages and
   StorageService.getExceptionCount (CASSANDRA-2804)
 * fix possibility of spurious UnavailableException for LOCAL_QUORUM
   reads with dynamic snitch + read repair disabled (CASSANDRA-2870)
 * add ant-optional as dependence for the debian package (CASSANDRA-2164)
 * add option to specify limit for get_slice in the CLI (CASSANDRA-2646)
 * decrease HH page size (CASSANDRA-2832)
 * reset cli keyspace after dropping the current one (CASSANDRA-2763)
 * add KeyRange option to Hadoop inputformat (CASSANDRA-1125)
 * fix protocol versioning (CASSANDRA-2818, 2860)
 * support spaces in path to log4j configuration (CASSANDRA-2383)
 * avoid including inferred types in CF update (CASSANDRA-2809)
 * fix JMX bulkload call (CASSANDRA-2908)
 * fix updating KS with durable_writes=false (CASSANDRA-2907)
 * add simplified facade to SSTableWriter for bulk loading use
   (CASSANDRA-2911)
 * fix re-using index CF sstable names after drop/recreate (CASSANDRA-2872)
 * prepend CF to default index names (CASSANDRA-2903)
 * fix hint replay (CASSANDRA-2928)
 * Properly synchronize repair's merkle tree computation (CASSANDRA-2816)


0.8.1
 * CQL:
   - support for insert, delete in BATCH (CASSANDRA-2537)
   - support for IN to SELECT, UPDATE (CASSANDRA-2553)
   - timestamp support for INSERT, UPDATE, and BATCH (CASSANDRA-2555)
   - TTL support (CASSANDRA-2476)
   - counter support (CASSANDRA-2473)
   - ALTER COLUMNFAMILY (CASSANDRA-1709)
   - DROP INDEX (CASSANDRA-2617)
   - add SCHEMA/TABLE as aliases for KS/CF (CASSANDRA-2743)
   - server handles wait-for-schema-agreement (CASSANDRA-2756)
   - key alias support (CASSANDRA-2480)
 * add support for comparator parameters and a generic ReverseType
   (CASSANDRA-2355)
 * add CompositeType and DynamicCompositeType (CASSANDRA-2231)
 * optimize batches containing multiple updates to the same row
   (CASSANDRA-2583)
 * adjust hinted handoff page size to avoid OOM with large columns 
   (CASSANDRA-2652)
 * mark BRAF buffer invalid post-flush so we don't re-flush partial
   buffers again, especially on CL writes (CASSANDRA-2660)
 * add DROP INDEX support to CLI (CASSANDRA-2616)
 * don't perform HH to client-mode [storageproxy] nodes (CASSANDRA-2668)
 * Improve forceDeserialize/getCompactedRow encapsulation (CASSANDRA-2659)
 * Don't write CounterUpdateColumn to disk in tests (CASSANDRA-2650)
 * Add sstable bulk loading utility (CASSANDRA-1278)
 * avoid replaying hints to dropped columnfamilies (CASSANDRA-2685)
 * add placeholders for missing rows in range query pseudo-RR (CASSANDRA-2680)
 * remove no-op HHOM.renameHints (CASSANDRA-2693)
 * clone super columns to avoid modifying them during flush (CASSANDRA-2675)
 * allow writes to bypass the commitlog for certain keyspaces (CASSANDRA-2683)
 * avoid NPE when bypassing commitlog during memtable flush (CASSANDRA-2781)
 * Added support for making bootstrap retry if nodes flap (CASSANDRA-2644)
 * Added statusthrift to nodetool to report if thrift server is running (CASSANDRA-2722)
 * Fixed rows being cached if they do not exist (CASSANDRA-2723)
 * Support passing tableName and cfName to RowCacheProviders (CASSANDRA-2702)
 * close scrub file handles (CASSANDRA-2669)
 * throttle migration replay (CASSANDRA-2714)
 * optimize column serializer creation (CASSANDRA-2716)
 * Added support for making bootstrap retry if nodes flap (CASSANDRA-2644)
 * Added statusthrift to nodetool to report if thrift server is running
   (CASSANDRA-2722)
 * Fixed rows being cached if they do not exist (CASSANDRA-2723)
 * fix truncate/compaction race (CASSANDRA-2673)
 * workaround large resultsets causing large allocation retention
   by nio sockets (CASSANDRA-2654)
 * fix nodetool ring use with Ec2Snitch (CASSANDRA-2733)
 * fix removing columns and subcolumns that are supressed by a row or
   supercolumn tombstone during replica resolution (CASSANDRA-2590)
 * support sstable2json against snapshot sstables (CASSANDRA-2386)
 * remove active-pull schema requests (CASSANDRA-2715)
 * avoid marking entire list of sstables as actively being compacted
   in multithreaded compaction (CASSANDRA-2765)
 * seek back after deserializing a row to update cache with (CASSANDRA-2752)
 * avoid skipping rows in scrub for counter column family (CASSANDRA-2759)
 * fix ConcurrentModificationException in repair when dealing with 0.7 node
   (CASSANDRA-2767)
 * use threadsafe collections for StreamInSession (CASSANDRA-2766)
 * avoid infinite loop when creating merkle tree (CASSANDRA-2758)
 * avoids unmarking compacting sstable prematurely in cleanup (CASSANDRA-2769)
 * fix NPE when the commit log is bypassed (CASSANDRA-2718)
 * don't throw an exception in SS.isRPCServerRunning (CASSANDRA-2721)
 * make stress.jar executable (CASSANDRA-2744)
 * add daemon mode to java stress (CASSANDRA-2267)
 * expose the DC and rack of a node through JMX and nodetool ring (CASSANDRA-2531)
 * fix cache mbean getSize (CASSANDRA-2781)
 * Add Date, Float, Double, and Boolean types (CASSANDRA-2530)
 * Add startup flag to renew counter node id (CASSANDRA-2788)
 * add jamm agent to cassandra.bat (CASSANDRA-2787)
 * fix repair hanging if a neighbor has nothing to send (CASSANDRA-2797)
 * purge tombstone even if row is in only one sstable (CASSANDRA-2801)
 * Fix wrong purge of deleted cf during compaction (CASSANDRA-2786)
 * fix race that could result in Hadoop writer failing to throw an
   exception encountered after close() (CASSANDRA-2755)
 * fix scan wrongly throwing assertion error (CASSANDRA-2653)
 * Always use even distribution for merkle tree with RandomPartitionner
   (CASSANDRA-2841)
 * fix describeOwnership for OPP (CASSANDRA-2800)
 * ensure that string tokens do not contain commas (CASSANDRA-2762)


0.8.0-final
 * fix CQL grammar warning and cqlsh regression from CASSANDRA-2622
 * add ant generate-cql-html target (CASSANDRA-2526)
 * update CQL consistency levels (CASSANDRA-2566)
 * debian packaging fixes (CASSANDRA-2481, 2647)
 * fix UUIDType, IntegerType for direct buffers (CASSANDRA-2682, 2684)
 * switch to native Thrift for Hadoop map/reduce (CASSANDRA-2667)
 * fix StackOverflowError when building from eclipse (CASSANDRA-2687)
 * only provide replication_factor to strategy_options "help" for
   SimpleStrategy, OldNetworkTopologyStrategy (CASSANDRA-2678, 2713)
 * fix exception adding validators to non-string columns (CASSANDRA-2696)
 * avoid instantiating DatabaseDescriptor in JDBC (CASSANDRA-2694)
 * fix potential stack overflow during compaction (CASSANDRA-2626)
 * clone super columns to avoid modifying them during flush (CASSANDRA-2675)
 * reset underlying iterator in EchoedRow constructor (CASSANDRA-2653)


0.8.0-rc1
 * faster flushes and compaction from fixing excessively pessimistic 
   rebuffering in BRAF (CASSANDRA-2581)
 * fix returning null column values in the python cql driver (CASSANDRA-2593)
 * fix merkle tree splitting exiting early (CASSANDRA-2605)
 * snapshot_before_compaction directory name fix (CASSANDRA-2598)
 * Disable compaction throttling during bootstrap (CASSANDRA-2612) 
 * fix CQL treatment of > and < operators in range slices (CASSANDRA-2592)
 * fix potential double-application of counter updates on commitlog replay
   by moving replay position from header to sstable metadata (CASSANDRA-2419)
 * JDBC CQL driver exposes getColumn for access to timestamp
 * JDBC ResultSetMetadata properties added to AbstractType
 * r/m clustertool (CASSANDRA-2607)
 * add support for presenting row key as a column in CQL result sets 
   (CASSANDRA-2622)
 * Don't allow {LOCAL|EACH}_QUORUM unless strategy is NTS (CASSANDRA-2627)
 * validate keyspace strategy_options during CQL create (CASSANDRA-2624)
 * fix empty Result with secondary index when limit=1 (CASSANDRA-2628)
 * Fix regression where bootstrapping a node with no schema fails
   (CASSANDRA-2625)
 * Allow removing LocationInfo sstables (CASSANDRA-2632)
 * avoid attempting to replay mutations from dropped keyspaces (CASSANDRA-2631)
 * avoid using cached position of a key when GT is requested (CASSANDRA-2633)
 * fix counting bloom filter true positives (CASSANDRA-2637)
 * initialize local ep state prior to gossip startup if needed (CASSANDRA-2638)
 * fix counter increment lost after restart (CASSANDRA-2642)
 * add quote-escaping via backslash to CLI (CASSANDRA-2623)
 * fix pig example script (CASSANDRA-2487)
 * fix dynamic snitch race in adding latencies (CASSANDRA-2618)
 * Start/stop cassandra after more important services such as mdadm in
   debian packaging (CASSANDRA-2481)


0.8.0-beta2
 * fix NPE compacting index CFs (CASSANDRA-2528)
 * Remove checking all column families on startup for compaction candidates 
   (CASSANDRA-2444)
 * validate CQL create keyspace options (CASSANDRA-2525)
 * fix nodetool setcompactionthroughput (CASSANDRA-2550)
 * move	gossip heartbeat back to its own thread (CASSANDRA-2554)
 * validate cql TRUNCATE columnfamily before truncating (CASSANDRA-2570)
 * fix batch_mutate for mixed standard-counter mutations (CASSANDRA-2457)
 * disallow making schema changes to system keyspace (CASSANDRA-2563)
 * fix sending mutation messages multiple times (CASSANDRA-2557)
 * fix incorrect use of NBHM.size in ReadCallback that could cause
   reads to time out even when responses were received (CASSANDRA-2552)
 * trigger read repair correctly for LOCAL_QUORUM reads (CASSANDRA-2556)
 * Allow configuring the number of compaction thread (CASSANDRA-2558)
 * forceUserDefinedCompaction will attempt to compact what it is given
   even if the pessimistic estimate is that there is not enough disk space;
   automatic compactions will only compact 2 or more sstables (CASSANDRA-2575)
 * refuse to apply migrations with older timestamps than the current 
   schema (CASSANDRA-2536)
 * remove unframed Thrift transport option
 * include indexes in snapshots (CASSANDRA-2596)
 * improve ignoring of obsolete mutations in index maintenance (CASSANDRA-2401)
 * recognize attempt to drop just the index while leaving the column
   definition alone (CASSANDRA-2619)
  

0.8.0-beta1
 * remove Avro RPC support (CASSANDRA-926)
 * support for columns that act as incr/decr counters 
   (CASSANDRA-1072, 1937, 1944, 1936, 2101, 2093, 2288, 2105, 2384, 2236, 2342,
   2454)
 * CQL (CASSANDRA-1703, 1704, 1705, 1706, 1707, 1708, 1710, 1711, 1940, 
   2124, 2302, 2277, 2493)
 * avoid double RowMutation serialization on write path (CASSANDRA-1800)
 * make NetworkTopologyStrategy the default (CASSANDRA-1960)
 * configurable internode encryption (CASSANDRA-1567, 2152)
 * human readable column names in sstable2json output (CASSANDRA-1933)
 * change default JMX port to 7199 (CASSANDRA-2027)
 * backwards compatible internal messaging (CASSANDRA-1015)
 * atomic switch of memtables and sstables (CASSANDRA-2284)
 * add pluggable SeedProvider (CASSANDRA-1669)
 * Fix clustertool to not throw exception when calling get_endpoints (CASSANDRA-2437)
 * upgrade to thrift 0.6 (CASSANDRA-2412) 
 * repair works on a token range instead of full ring (CASSANDRA-2324)
 * purge tombstones from row cache (CASSANDRA-2305)
 * push replication_factor into strategy_options (CASSANDRA-1263)
 * give snapshots the same name on each node (CASSANDRA-1791)
 * remove "nodetool loadbalance" (CASSANDRA-2448)
 * multithreaded compaction (CASSANDRA-2191)
 * compaction throttling (CASSANDRA-2156)
 * add key type information and alias (CASSANDRA-2311, 2396)
 * cli no longer divides read_repair_chance by 100 (CASSANDRA-2458)
 * made CompactionInfo.getTaskType return an enum (CASSANDRA-2482)
 * add a server-wide cap on measured memtable memory usage and aggressively
   flush to keep under that threshold (CASSANDRA-2006)
 * add unified UUIDType (CASSANDRA-2233)
 * add off-heap row cache support (CASSANDRA-1969)


0.7.5
 * improvements/fixes to PIG driver (CASSANDRA-1618, CASSANDRA-2387,
   CASSANDRA-2465, CASSANDRA-2484)
 * validate index names (CASSANDRA-1761)
 * reduce contention on Table.flusherLock (CASSANDRA-1954)
 * try harder to detect failures during streaming, cleaning up temporary
   files more reliably (CASSANDRA-2088)
 * shut down server for OOM on a Thrift thread (CASSANDRA-2269)
 * fix tombstone handling in repair and sstable2json (CASSANDRA-2279)
 * preserve version when streaming data from old sstables (CASSANDRA-2283)
 * don't start repair if a neighboring node is marked as dead (CASSANDRA-2290)
 * purge tombstones from row cache (CASSANDRA-2305)
 * Avoid seeking when sstable2json exports the entire file (CASSANDRA-2318)
 * clear Built flag in system table when dropping an index (CASSANDRA-2320)
 * don't allow arbitrary argument for stress.java (CASSANDRA-2323)
 * validate values for index predicates in get_indexed_slice (CASSANDRA-2328)
 * queue secondary indexes for flush before the parent (CASSANDRA-2330)
 * allow job configuration to set the CL used in Hadoop jobs (CASSANDRA-2331)
 * add memtable_flush_queue_size defaulting to 4 (CASSANDRA-2333)
 * Allow overriding of initial_token, storage_port and rpc_port from system
   properties (CASSANDRA-2343)
 * fix comparator used for non-indexed secondary expressions in index scan
   (CASSANDRA-2347)
 * ensure size calculation and write phase of large-row compaction use
   the same threshold for TTL expiration (CASSANDRA-2349)
 * fix race when iterating CFs during add/drop (CASSANDRA-2350)
 * add ConsistencyLevel command to CLI (CASSANDRA-2354)
 * allow negative numbers in the cli (CASSANDRA-2358)
 * hard code serialVersionUID for tokens class (CASSANDRA-2361)
 * fix potential infinite loop in ByteBufferUtil.inputStream (CASSANDRA-2365)
 * fix encoding bugs in HintedHandoffManager, SystemTable when default
   charset is not UTF8 (CASSANDRA-2367)
 * avoids having removed node reappearing in Gossip (CASSANDRA-2371)
 * fix incorrect truncation of long to int when reading columns via block
   index (CASSANDRA-2376)
 * fix NPE during stream session (CASSANDRA-2377)
 * fix race condition that could leave orphaned data files when dropping CF or
   KS (CASSANDRA-2381)
 * fsync statistics component on write (CASSANDRA-2382)
 * fix duplicate results from CFS.scan (CASSANDRA-2406)
 * add IntegerType to CLI help (CASSANDRA-2414)
 * avoid caching token-only decoratedkeys (CASSANDRA-2416)
 * convert mmap assertion to if/throw so scrub can catch it (CASSANDRA-2417)
 * don't overwrite gc log (CASSANDR-2418)
 * invalidate row cache for streamed row to avoid inconsitencies
   (CASSANDRA-2420)
 * avoid copies in range/index scans (CASSANDRA-2425)
 * make sure we don't wipe data during cleanup if the node has not join
   the ring (CASSANDRA-2428)
 * Try harder to close files after compaction (CASSANDRA-2431)
 * re-set bootstrapped flag after move finishes (CASSANDRA-2435)
 * display validation_class in CLI 'describe keyspace' (CASSANDRA-2442)
 * make cleanup compactions cleanup the row cache (CASSANDRA-2451)
 * add column fields validation to scrub (CASSANDRA-2460)
 * use 64KB flush buffer instead of in_memory_compaction_limit (CASSANDRA-2463)
 * fix backslash substitutions in CLI (CASSANDRA-2492)
 * disable cache saving for system CFS (CASSANDRA-2502)
 * fixes for verifying destination availability under hinted conditions
   so UE can be thrown intead of timing out (CASSANDRA-2514)
 * fix update of validation class in column metadata (CASSANDRA-2512)
 * support LOCAL_QUORUM, EACH_QUORUM CLs outside of NTS (CASSANDRA-2516)
 * preserve version when streaming data from old sstables (CASSANDRA-2283)
 * fix backslash substitutions in CLI (CASSANDRA-2492)
 * count a row deletion as one operation towards memtable threshold 
   (CASSANDRA-2519)
 * support LOCAL_QUORUM, EACH_QUORUM CLs outside of NTS (CASSANDRA-2516)


0.7.4
 * add nodetool join command (CASSANDRA-2160)
 * fix secondary indexes on pre-existing or streamed data (CASSANDRA-2244)
 * initialize endpoint in gossiper earlier (CASSANDRA-2228)
 * add ability to write to Cassandra from Pig (CASSANDRA-1828)
 * add rpc_[min|max]_threads (CASSANDRA-2176)
 * add CL.TWO, CL.THREE (CASSANDRA-2013)
 * avoid exporting an un-requested row in sstable2json, when exporting 
   a key that does not exist (CASSANDRA-2168)
 * add incremental_backups option (CASSANDRA-1872)
 * add configurable row limit to Pig loadfunc (CASSANDRA-2276)
 * validate column values in batches as well as single-Column inserts
   (CASSANDRA-2259)
 * move sample schema from cassandra.yaml to schema-sample.txt,
   a cli scripts (CASSANDRA-2007)
 * avoid writing empty rows when scrubbing tombstoned rows (CASSANDRA-2296)
 * fix assertion error in range and index scans for CL < ALL
   (CASSANDRA-2282)
 * fix commitlog replay when flush position refers to data that didn't
   get synced before server died (CASSANDRA-2285)
 * fix fd leak in sstable2json with non-mmap'd i/o (CASSANDRA-2304)
 * reduce memory use during streaming of multiple sstables (CASSANDRA-2301)
 * purge tombstoned rows from cache after GCGraceSeconds (CASSANDRA-2305)
 * allow zero replicas in a NTS datacenter (CASSANDRA-1924)
 * make range queries respect snitch for local replicas (CASSANDRA-2286)
 * fix HH delivery when column index is larger than 2GB (CASSANDRA-2297)
 * make 2ary indexes use parent CF flush thresholds during initial build
   (CASSANDRA-2294)
 * update memtable_throughput to be a long (CASSANDRA-2158)


0.7.3
 * Keep endpoint state until aVeryLongTime (CASSANDRA-2115)
 * lower-latency read repair (CASSANDRA-2069)
 * add hinted_handoff_throttle_delay_in_ms option (CASSANDRA-2161)
 * fixes for cache save/load (CASSANDRA-2172, -2174)
 * Handle whole-row deletions in CFOutputFormat (CASSANDRA-2014)
 * Make memtable_flush_writers flush in parallel (CASSANDRA-2178)
 * Add compaction_preheat_key_cache option (CASSANDRA-2175)
 * refactor stress.py to have only one copy of the format string 
   used for creating row keys (CASSANDRA-2108)
 * validate index names for \w+ (CASSANDRA-2196)
 * Fix Cassandra cli to respect timeout if schema does not settle 
   (CASSANDRA-2187)
 * fix for compaction and cleanup writing old-format data into new-version 
   sstable (CASSANDRA-2211, -2216)
 * add nodetool scrub (CASSANDRA-2217, -2240)
 * fix sstable2json large-row pagination (CASSANDRA-2188)
 * fix EOFing on requests for the last bytes in a file (CASSANDRA-2213)
 * fix BufferedRandomAccessFile bugs (CASSANDRA-2218, -2241)
 * check for memtable flush_after_mins exceeded every 10s (CASSANDRA-2183)
 * fix cache saving on Windows (CASSANDRA-2207)
 * add validateSchemaAgreement call + synchronization to schema
   modification operations (CASSANDRA-2222)
 * fix for reversed slice queries on large rows (CASSANDRA-2212)
 * fat clients were writing local data (CASSANDRA-2223)
 * set DEFAULT_MEMTABLE_LIFETIME_IN_MINS to 24h
 * improve detection and cleanup of partially-written sstables 
   (CASSANDRA-2206)
 * fix supercolumn de/serialization when subcolumn comparator is different
   from supercolumn's (CASSANDRA-2104)
 * fix starting up on Windows when CASSANDRA_HOME contains whitespace
   (CASSANDRA-2237)
 * add [get|set][row|key]cacheSavePeriod to JMX (CASSANDRA-2100)
 * fix Hadoop ColumnFamilyOutputFormat dropping of mutations
   when batch fills up (CASSANDRA-2255)
 * move file deletions off of scheduledtasks executor (CASSANDRA-2253)


0.7.2
 * copy DecoratedKey.key when inserting into caches to avoid retaining
   a reference to the underlying buffer (CASSANDRA-2102)
 * format subcolumn names with subcomparator (CASSANDRA-2136)
 * fix column bloom filter deserialization (CASSANDRA-2165)


0.7.1
 * refactor MessageDigest creation code. (CASSANDRA-2107)
 * buffer network stack to avoid inefficient small TCP messages while avoiding
   the nagle/delayed ack problem (CASSANDRA-1896)
 * check log4j configuration for changes every 10s (CASSANDRA-1525, 1907)
 * more-efficient cross-DC replication (CASSANDRA-1530, -2051, -2138)
 * avoid polluting page cache with commitlog or sstable writes
   and seq scan operations (CASSANDRA-1470)
 * add RMI authentication options to nodetool (CASSANDRA-1921)
 * make snitches configurable at runtime (CASSANDRA-1374)
 * retry hadoop split requests on connection failure (CASSANDRA-1927)
 * implement describeOwnership for BOP, COPP (CASSANDRA-1928)
 * make read repair behave as expected for ConsistencyLevel > ONE
   (CASSANDRA-982, 2038)
 * distributed test harness (CASSANDRA-1859, 1964)
 * reduce flush lock contention (CASSANDRA-1930)
 * optimize supercolumn deserialization (CASSANDRA-1891)
 * fix CFMetaData.apply to only compare objects of the same class 
   (CASSANDRA-1962)
 * allow specifying specific SSTables to compact from JMX (CASSANDRA-1963)
 * fix race condition in MessagingService.targets (CASSANDRA-1959, 2094, 2081)
 * refuse to open sstables from a future version (CASSANDRA-1935)
 * zero-copy reads (CASSANDRA-1714)
 * fix copy bounds for word Text in wordcount demo (CASSANDRA-1993)
 * fixes for contrib/javautils (CASSANDRA-1979)
 * check more frequently for memtable expiration (CASSANDRA-2000)
 * fix writing SSTable column count statistics (CASSANDRA-1976)
 * fix streaming of multiple CFs during bootstrap (CASSANDRA-1992)
 * explicitly set JVM GC new generation size with -Xmn (CASSANDRA-1968)
 * add short options for CLI flags (CASSANDRA-1565)
 * make keyspace argument to "describe keyspace" in CLI optional
   when authenticated to keyspace already (CASSANDRA-2029)
 * added option to specify -Dcassandra.join_ring=false on startup
   to allow "warm spare" nodes or performing JMX maintenance before
   joining the ring (CASSANDRA-526)
 * log migrations at INFO (CASSANDRA-2028)
 * add CLI verbose option in file mode (CASSANDRA-2030)
 * add single-line "--" comments to CLI (CASSANDRA-2032)
 * message serialization tests (CASSANDRA-1923)
 * switch from ivy to maven-ant-tasks (CASSANDRA-2017)
 * CLI attempts to block for new schema to propagate (CASSANDRA-2044)
 * fix potential overflow in nodetool cfstats (CASSANDRA-2057)
 * add JVM shutdownhook to sync commitlog (CASSANDRA-1919)
 * allow nodes to be up without being part of  normal traffic (CASSANDRA-1951)
 * fix CLI "show keyspaces" with null options on NTS (CASSANDRA-2049)
 * fix possible ByteBuffer race conditions (CASSANDRA-2066)
 * reduce garbage generated by MessagingService to prevent load spikes
   (CASSANDRA-2058)
 * fix math in RandomPartitioner.describeOwnership (CASSANDRA-2071)
 * fix deletion of sstable non-data components (CASSANDRA-2059)
 * avoid blocking gossip while deleting handoff hints (CASSANDRA-2073)
 * ignore messages from newer versions, keep track of nodes in gossip 
   regardless of version (CASSANDRA-1970)
 * cache writing moved to CompactionManager to reduce i/o contention and
   updated to use non-cache-polluting writes (CASSANDRA-2053)
 * page through large rows when exporting to JSON (CASSANDRA-2041)
 * add flush_largest_memtables_at and reduce_cache_sizes_at options
   (CASSANDRA-2142)
 * add cli 'describe cluster' command (CASSANDRA-2127)
 * add cli support for setting username/password at 'connect' command 
   (CASSANDRA-2111)
 * add -D option to Stress.java to allow reading hosts from a file 
   (CASSANDRA-2149)
 * bound hints CF throughput between 32M and 256M (CASSANDRA-2148)
 * continue starting when invalid saved cache entries are encountered
   (CASSANDRA-2076)
 * add max_hint_window_in_ms option (CASSANDRA-1459)


0.7.0-final
 * fix offsets to ByteBuffer.get (CASSANDRA-1939)


0.7.0-rc4
 * fix cli crash after backgrounding (CASSANDRA-1875)
 * count timeouts in storageproxy latencies, and include latency 
   histograms in StorageProxyMBean (CASSANDRA-1893)
 * fix CLI get recognition of supercolumns (CASSANDRA-1899)
 * enable keepalive on intra-cluster sockets (CASSANDRA-1766)
 * count timeouts towards dynamicsnitch latencies (CASSANDRA-1905)
 * Expose index-building status in JMX + cli schema description
   (CASSANDRA-1871)
 * allow [LOCAL|EACH]_QUORUM to be used with non-NetworkTopology 
   replication Strategies
 * increased amount of index locks for faster commitlog replay
 * collect secondary index tombstones immediately (CASSANDRA-1914)
 * revert commitlog changes from #1780 (CASSANDRA-1917)
 * change RandomPartitioner min token to -1 to avoid collision w/
   tokens on actual nodes (CASSANDRA-1901)
 * examine the right nibble when validating TimeUUID (CASSANDRA-1910)
 * include secondary indexes in cleanup (CASSANDRA-1916)
 * CFS.scrubDataDirectories should also cleanup invalid secondary indexes
   (CASSANDRA-1904)
 * ability to disable/enable gossip on nodes to force them down
   (CASSANDRA-1108)


0.7.0-rc3
 * expose getNaturalEndpoints in StorageServiceMBean taking byte[]
   key; RMI cannot serialize ByteBuffer (CASSANDRA-1833)
 * infer org.apache.cassandra.locator for replication strategy classes
   when not otherwise specified
 * validation that generates less garbage (CASSANDRA-1814)
 * add TTL support to CLI (CASSANDRA-1838)
 * cli defaults to bytestype for subcomparator when creating
   column families (CASSANDRA-1835)
 * unregister index MBeans when index is dropped (CASSANDRA-1843)
 * make ByteBufferUtil.clone thread-safe (CASSANDRA-1847)
 * change exception for read requests during bootstrap from 
   InvalidRequest to Unavailable (CASSANDRA-1862)
 * respect row-level tombstones post-flush in range scans
   (CASSANDRA-1837)
 * ReadResponseResolver check digests against each other (CASSANDRA-1830)
 * return InvalidRequest when remove of subcolumn without supercolumn
   is requested (CASSANDRA-1866)
 * flush before repair (CASSANDRA-1748)
 * SSTableExport validates key order (CASSANDRA-1884)
 * large row support for SSTableExport (CASSANDRA-1867)
 * Re-cache hot keys post-compaction without hitting disk (CASSANDRA-1878)
 * manage read repair in coordinator instead of data source, to
   provide latency information to dynamic snitch (CASSANDRA-1873)


0.7.0-rc2
 * fix live-column-count of slice ranges including tombstoned supercolumn 
   with live subcolumn (CASSANDRA-1591)
 * rename o.a.c.internal.AntientropyStage -> AntiEntropyStage,
   o.a.c.request.Request_responseStage -> RequestResponseStage,
   o.a.c.internal.Internal_responseStage -> InternalResponseStage
 * add AbstractType.fromString (CASSANDRA-1767)
 * require index_type to be present when specifying index_name
   on ColumnDef (CASSANDRA-1759)
 * fix add/remove index bugs in CFMetadata (CASSANDRA-1768)
 * rebuild Strategy during system_update_keyspace (CASSANDRA-1762)
 * cli updates prompt to ... in continuation lines (CASSANDRA-1770)
 * support multiple Mutations per key in hadoop ColumnFamilyOutputFormat
   (CASSANDRA-1774)
 * improvements to Debian init script (CASSANDRA-1772)
 * use local classloader to check for version.properties (CASSANDRA-1778)
 * Validate that column names in column_metadata are valid for the
   defined comparator, and decode properly in cli (CASSANDRA-1773)
 * use cross-platform newlines in cli (CASSANDRA-1786)
 * add ExpiringColumn support to sstable import/export (CASSANDRA-1754)
 * add flush for each append to periodic commitlog mode; added
   periodic_without_flush option to disable this (CASSANDRA-1780)
 * close file handle used for post-flush truncate (CASSANDRA-1790)
 * various code cleanup (CASSANDRA-1793, -1794, -1795)
 * fix range queries against wrapped range (CASSANDRA-1781)
 * fix consistencylevel calculations for NetworkTopologyStrategy
   (CASSANDRA-1804)
 * cli support index type enum names (CASSANDRA-1810)
 * improved validation of column_metadata (CASSANDRA-1813)
 * reads at ConsistencyLevel > 1 throw UnavailableException
   immediately if insufficient live nodes exist (CASSANDRA-1803)
 * copy bytebuffers for local writes to avoid retaining the entire
   Thrift frame (CASSANDRA-1801)
 * fix NPE adding index to column w/o prior metadata (CASSANDRA-1764)
 * reduce fat client timeout (CASSANDRA-1730)
 * fix botched merge of CASSANDRA-1316


0.7.0-rc1
 * fix compaction and flush races with schema updates (CASSANDRA-1715)
 * add clustertool, config-converter, sstablekeys, and schematool 
   Windows .bat files (CASSANDRA-1723)
 * reject range queries received during bootstrap (CASSANDRA-1739)
 * fix wrapping-range queries on non-minimum token (CASSANDRA-1700)
 * add nodetool cfhistogram (CASSANDRA-1698)
 * limit repaired ranges to what the nodes have in common (CASSANDRA-1674)
 * index scan treats missing columns as not matching secondary
   expressions (CASSANDRA-1745)
 * Fix misuse of DataOutputBuffer.getData in AntiEntropyService
   (CASSANDRA-1729)
 * detect and warn when obsolete version of JNA is present (CASSANDRA-1760)
 * reduce fat client timeout (CASSANDRA-1730)
 * cleanup smallest CFs first to increase free temp space for larger ones
   (CASSANDRA-1811)
 * Update windows .bat files to work outside of main Cassandra
   directory (CASSANDRA-1713)
 * fix read repair regression from 0.6.7 (CASSANDRA-1727)
 * more-efficient read repair (CASSANDRA-1719)
 * fix hinted handoff replay (CASSANDRA-1656)
 * log type of dropped messages (CASSANDRA-1677)
 * upgrade to SLF4J 1.6.1
 * fix ByteBuffer bug in ExpiringColumn.updateDigest (CASSANDRA-1679)
 * fix IntegerType.getString (CASSANDRA-1681)
 * make -Djava.net.preferIPv4Stack=true the default (CASSANDRA-628)
 * add INTERNAL_RESPONSE verb to differentiate from responses related
   to client requests (CASSANDRA-1685)
 * log tpstats when dropping messages (CASSANDRA-1660)
 * include unreachable nodes in describeSchemaVersions (CASSANDRA-1678)
 * Avoid dropping messages off the client request path (CASSANDRA-1676)
 * fix jna errno reporting (CASSANDRA-1694)
 * add friendlier error for UnknownHostException on startup (CASSANDRA-1697)
 * include jna dependency in RPM package (CASSANDRA-1690)
 * add --skip-keys option to stress.py (CASSANDRA-1696)
 * improve cli handling of non-string keys and column names 
   (CASSANDRA-1701, -1693)
 * r/m extra subcomparator line in cli keyspaces output (CASSANDRA-1712)
 * add read repair chance to cli "show keyspaces"
 * upgrade to ConcurrentLinkedHashMap 1.1 (CASSANDRA-975)
 * fix index scan routing (CASSANDRA-1722)
 * fix tombstoning of supercolumns in range queries (CASSANDRA-1734)
 * clear endpoint cache after updating keyspace metadata (CASSANDRA-1741)
 * fix wrapping-range queries on non-minimum token (CASSANDRA-1700)
 * truncate includes secondary indexes (CASSANDRA-1747)
 * retain reference to PendingFile sstables (CASSANDRA-1749)
 * fix sstableimport regression (CASSANDRA-1753)
 * fix for bootstrap when no non-system tables are defined (CASSANDRA-1732)
 * handle replica unavailability in index scan (CASSANDRA-1755)
 * fix service initialization order deadlock (CASSANDRA-1756)
 * multi-line cli commands (CASSANDRA-1742)
 * fix race between snapshot and compaction (CASSANDRA-1736)
 * add listEndpointsPendingHints, deleteHintsForEndpoint JMX methods 
   (CASSANDRA-1551)


0.7.0-beta3
 * add strategy options to describe_keyspace output (CASSANDRA-1560)
 * log warning when using randomly generated token (CASSANDRA-1552)
 * re-organize JMX into .db, .net, .internal, .request (CASSANDRA-1217)
 * allow nodes to change IPs between restarts (CASSANDRA-1518)
 * remember ring state between restarts by default (CASSANDRA-1518)
 * flush index built flag so we can read it before log replay (CASSANDRA-1541)
 * lock row cache updates to prevent race condition (CASSANDRA-1293)
 * remove assertion causing rare (and harmless) error messages in
   commitlog (CASSANDRA-1330)
 * fix moving nodes with no keyspaces defined (CASSANDRA-1574)
 * fix unbootstrap when no data is present in a transfer range (CASSANDRA-1573)
 * take advantage of AVRO-495 to simplify our avro IDL (CASSANDRA-1436)
 * extend authorization hierarchy to column family (CASSANDRA-1554)
 * deletion support in secondary indexes (CASSANDRA-1571)
 * meaningful error message for invalid replication strategy class 
   (CASSANDRA-1566)
 * allow keyspace creation with RF > N (CASSANDRA-1428)
 * improve cli error handling (CASSANDRA-1580)
 * add cache save/load ability (CASSANDRA-1417, 1606, 1647)
 * add StorageService.getDrainProgress (CASSANDRA-1588)
 * Disallow bootstrap to an in-use token (CASSANDRA-1561)
 * Allow dynamic secondary index creation and destruction (CASSANDRA-1532)
 * log auto-guessed memtable thresholds (CASSANDRA-1595)
 * add ColumnDef support to cli (CASSANDRA-1583)
 * reduce index sample time by 75% (CASSANDRA-1572)
 * add cli support for column, strategy metadata (CASSANDRA-1578, 1612)
 * add cli support for schema modification (CASSANDRA-1584)
 * delete temp files on failed compactions (CASSANDRA-1596)
 * avoid blocking for dead nodes during removetoken (CASSANDRA-1605)
 * remove ConsistencyLevel.ZERO (CASSANDRA-1607)
 * expose in-progress compaction type in jmx (CASSANDRA-1586)
 * removed IClock & related classes from internals (CASSANDRA-1502)
 * fix removing tokens from SystemTable on decommission and removetoken
   (CASSANDRA-1609)
 * include CF metadata in cli 'show keyspaces' (CASSANDRA-1613)
 * switch from Properties to HashMap in PropertyFileSnitch to
   avoid synchronization bottleneck (CASSANDRA-1481)
 * PropertyFileSnitch configuration file renamed to 
   cassandra-topology.properties
 * add cli support for get_range_slices (CASSANDRA-1088, CASSANDRA-1619)
 * Make memtable flush thresholds per-CF instead of global 
   (CASSANDRA-1007, 1637)
 * add cli support for binary data without CfDef hints (CASSANDRA-1603)
 * fix building SSTable statistics post-stream (CASSANDRA-1620)
 * fix potential infinite loop in 2ary index queries (CASSANDRA-1623)
 * allow creating NTS keyspaces with no replicas configured (CASSANDRA-1626)
 * add jmx histogram of sstables accessed per read (CASSANDRA-1624)
 * remove system_rename_column_family and system_rename_keyspace from the
   client API until races can be fixed (CASSANDRA-1630, CASSANDRA-1585)
 * add cli sanity tests (CASSANDRA-1582)
 * update GC settings in cassandra.bat (CASSANDRA-1636)
 * cli support for index queries (CASSANDRA-1635)
 * cli support for updating schema memtable settings (CASSANDRA-1634)
 * cli --file option (CASSANDRA-1616)
 * reduce automatically chosen memtable sizes by 50% (CASSANDRA-1641)
 * move endpoint cache from snitch to strategy (CASSANDRA-1643)
 * fix commitlog recovery deleting the newly-created segment as well as
   the old ones (CASSANDRA-1644)
 * upgrade to Thrift 0.5 (CASSANDRA-1367)
 * renamed CL.DCQUORUM to LOCAL_QUORUM and DCQUORUMSYNC to EACH_QUORUM
 * cli truncate support (CASSANDRA-1653)
 * update GC settings in cassandra.bat (CASSANDRA-1636)
 * avoid logging when a node's ip/token is gossipped back to it (CASSANDRA-1666)


0.7-beta2
 * always use UTF-8 for hint keys (CASSANDRA-1439)
 * remove cassandra.yaml dependency from Hadoop and Pig (CASSADRA-1322)
 * expose CfDef metadata in describe_keyspaces (CASSANDRA-1363)
 * restore use of mmap_index_only option (CASSANDRA-1241)
 * dropping a keyspace with no column families generated an error 
   (CASSANDRA-1378)
 * rename RackAwareStrategy to OldNetworkTopologyStrategy, RackUnawareStrategy 
   to SimpleStrategy, DatacenterShardStrategy to NetworkTopologyStrategy,
   AbstractRackAwareSnitch to AbstractNetworkTopologySnitch (CASSANDRA-1392)
 * merge StorageProxy.mutate, mutateBlocking (CASSANDRA-1396)
 * faster UUIDType, LongType comparisons (CASSANDRA-1386, 1393)
 * fix setting read_repair_chance from CLI addColumnFamily (CASSANDRA-1399)
 * fix updates to indexed columns (CASSANDRA-1373)
 * fix race condition leaving to FileNotFoundException (CASSANDRA-1382)
 * fix sharded lock hash on index write path (CASSANDRA-1402)
 * add support for GT/E, LT/E in subordinate index clauses (CASSANDRA-1401)
 * cfId counter got out of sync when CFs were added (CASSANDRA-1403)
 * less chatty schema updates (CASSANDRA-1389)
 * rename column family mbeans. 'type' will now include either 
   'IndexColumnFamilies' or 'ColumnFamilies' depending on the CFS type.
   (CASSANDRA-1385)
 * disallow invalid keyspace and column family names. This includes name that
   matches a '^\w+' regex. (CASSANDRA-1377)
 * use JNA, if present, to take snapshots (CASSANDRA-1371)
 * truncate hints if starting 0.7 for the first time (CASSANDRA-1414)
 * fix FD leak in single-row slicepredicate queries (CASSANDRA-1416)
 * allow index expressions against columns that are not part of the 
   SlicePredicate (CASSANDRA-1410)
 * config-converter properly handles snitches and framed support 
   (CASSANDRA-1420)
 * remove keyspace argument from multiget_count (CASSANDRA-1422)
 * allow specifying cassandra.yaml location as (local or remote) URL
   (CASSANDRA-1126)
 * fix using DynamicEndpointSnitch with NetworkTopologyStrategy
   (CASSANDRA-1429)
 * Add CfDef.default_validation_class (CASSANDRA-891)
 * fix EstimatedHistogram.max (CASSANDRA-1413)
 * quorum read optimization (CASSANDRA-1622)
 * handle zero-length (or missing) rows during HH paging (CASSANDRA-1432)
 * include secondary indexes during schema migrations (CASSANDRA-1406)
 * fix commitlog header race during schema change (CASSANDRA-1435)
 * fix ColumnFamilyStoreMBeanIterator to use new type name (CASSANDRA-1433)
 * correct filename generated by xml->yaml converter (CASSANDRA-1419)
 * add CMSInitiatingOccupancyFraction=75 and UseCMSInitiatingOccupancyOnly
   to default JVM options
 * decrease jvm heap for cassandra-cli (CASSANDRA-1446)
 * ability to modify keyspaces and column family definitions on a live cluster
   (CASSANDRA-1285)
 * support for Hadoop Streaming [non-jvm map/reduce via stdin/out]
   (CASSANDRA-1368)
 * Move persistent sstable stats from the system table to an sstable component
   (CASSANDRA-1430)
 * remove failed bootstrap attempt from pending ranges when gossip times
   it out after 1h (CASSANDRA-1463)
 * eager-create tcp connections to other cluster members (CASSANDRA-1465)
 * enumerate stages and derive stage from message type instead of 
   transmitting separately (CASSANDRA-1465)
 * apply reversed flag during collation from different data sources
   (CASSANDRA-1450)
 * make failure to remove commitlog segment non-fatal (CASSANDRA-1348)
 * correct ordering of drain operations so CL.recover is no longer 
   necessary (CASSANDRA-1408)
 * removed keyspace from describe_splits method (CASSANDRA-1425)
 * rename check_schema_agreement to describe_schema_versions
   (CASSANDRA-1478)
 * fix QUORUM calculation for RF > 3 (CASSANDRA-1487)
 * remove tombstones during non-major compactions when bloom filter
   verifies that row does not exist in other sstables (CASSANDRA-1074)
 * nodes that coordinated a loadbalance in the past could not be seen by
   newly added nodes (CASSANDRA-1467)
 * exposed endpoint states (gossip details) via jmx (CASSANDRA-1467)
 * ensure that compacted sstables are not included when new readers are
   instantiated (CASSANDRA-1477)
 * by default, calculate heap size and memtable thresholds at runtime (CASSANDRA-1469)
 * fix races dealing with adding/dropping keyspaces and column families in
   rapid succession (CASSANDRA-1477)
 * clean up of Streaming system (CASSANDRA-1503, 1504, 1506)
 * add options to configure Thrift socket keepalive and buffer sizes (CASSANDRA-1426)
 * make contrib CassandraServiceDataCleaner recursive (CASSANDRA-1509)
 * min, max compaction threshold are configurable and persistent 
   per-ColumnFamily (CASSANDRA-1468)
 * fix replaying the last mutation in a commitlog unnecessarily 
   (CASSANDRA-1512)
 * invoke getDefaultUncaughtExceptionHandler from DTPE with the original
   exception rather than the ExecutionException wrapper (CASSANDRA-1226)
 * remove Clock from the Thrift (and Avro) API (CASSANDRA-1501)
 * Close intra-node sockets when connection is broken (CASSANDRA-1528)
 * RPM packaging spec file (CASSANDRA-786)
 * weighted request scheduler (CASSANDRA-1485)
 * treat expired columns as deleted (CASSANDRA-1539)
 * make IndexInterval configurable (CASSANDRA-1488)
 * add describe_snitch to Thrift API (CASSANDRA-1490)
 * MD5 authenticator compares plain text submitted password with MD5'd
   saved property, instead of vice versa (CASSANDRA-1447)
 * JMX MessagingService pending and completed counts (CASSANDRA-1533)
 * fix race condition processing repair responses (CASSANDRA-1511)
 * make repair blocking (CASSANDRA-1511)
 * create EndpointSnitchInfo and MBean to expose rack and DC (CASSANDRA-1491)
 * added option to contrib/word_count to output results back to Cassandra
   (CASSANDRA-1342)
 * rewrite Hadoop ColumnFamilyRecordWriter to pool connections, retry to
   multiple Cassandra nodes, and smooth impact on the Cassandra cluster
   by using smaller batch sizes (CASSANDRA-1434)
 * fix setting gc_grace_seconds via CLI (CASSANDRA-1549)
 * support TTL'd index values (CASSANDRA-1536)
 * make removetoken work like decommission (CASSANDRA-1216)
 * make cli comparator-aware and improve quote rules (CASSANDRA-1523,-1524)
 * make nodetool compact and cleanup blocking (CASSANDRA-1449)
 * add memtable, cache information to GCInspector logs (CASSANDRA-1558)
 * enable/disable HintedHandoff via JMX (CASSANDRA-1550)
 * Ignore stray files in the commit log directory (CASSANDRA-1547)
 * Disallow bootstrap to an in-use token (CASSANDRA-1561)


0.7-beta1
 * sstable versioning (CASSANDRA-389)
 * switched to slf4j logging (CASSANDRA-625)
 * add (optional) expiration time for column (CASSANDRA-699)
 * access levels for authentication/authorization (CASSANDRA-900)
 * add ReadRepairChance to CF definition (CASSANDRA-930)
 * fix heisenbug in system tests, especially common on OS X (CASSANDRA-944)
 * convert to byte[] keys internally and all public APIs (CASSANDRA-767)
 * ability to alter schema definitions on a live cluster (CASSANDRA-44)
 * renamed configuration file to cassandra.xml, and log4j.properties to
   log4j-server.properties, which must now be loaded from
   the classpath (which is how our scripts in bin/ have always done it)
   (CASSANDRA-971)
 * change get_count to require a SlicePredicate. create multi_get_count
   (CASSANDRA-744)
 * re-organized endpointsnitch implementations and added SimpleSnitch
   (CASSANDRA-994)
 * Added preload_row_cache option (CASSANDRA-946)
 * add CRC to commitlog header (CASSANDRA-999)
 * removed deprecated batch_insert and get_range_slice methods (CASSANDRA-1065)
 * add truncate thrift method (CASSANDRA-531)
 * http mini-interface using mx4j (CASSANDRA-1068)
 * optimize away copy of sliced row on memtable read path (CASSANDRA-1046)
 * replace constant-size 2GB mmaped segments and special casing for index 
   entries spanning segment boundaries, with SegmentedFile that computes 
   segments that always contain entire entries/rows (CASSANDRA-1117)
 * avoid reading large rows into memory during compaction (CASSANDRA-16)
 * added hadoop OutputFormat (CASSANDRA-1101)
 * efficient Streaming (no more anticompaction) (CASSANDRA-579)
 * split commitlog header into separate file and add size checksum to
   mutations (CASSANDRA-1179)
 * avoid allocating a new byte[] for each mutation on replay (CASSANDRA-1219)
 * revise HH schema to be per-endpoint (CASSANDRA-1142)
 * add joining/leaving status to nodetool ring (CASSANDRA-1115)
 * allow multiple repair sessions per node (CASSANDRA-1190)
 * optimize away MessagingService for local range queries (CASSANDRA-1261)
 * make framed transport the default so malformed requests can't OOM the 
   server (CASSANDRA-475)
 * significantly faster reads from row cache (CASSANDRA-1267)
 * take advantage of row cache during range queries (CASSANDRA-1302)
 * make GCGraceSeconds a per-ColumnFamily value (CASSANDRA-1276)
 * keep persistent row size and column count statistics (CASSANDRA-1155)
 * add IntegerType (CASSANDRA-1282)
 * page within a single row during hinted handoff (CASSANDRA-1327)
 * push DatacenterShardStrategy configuration into keyspace definition,
   eliminating datacenter.properties. (CASSANDRA-1066)
 * optimize forward slices starting with '' and single-index-block name 
   queries by skipping the column index (CASSANDRA-1338)
 * streaming refactor (CASSANDRA-1189)
 * faster comparison for UUID types (CASSANDRA-1043)
 * secondary index support (CASSANDRA-749 and subtasks)
 * make compaction buckets deterministic (CASSANDRA-1265)


0.6.6
 * Allow using DynamicEndpointSnitch with RackAwareStrategy (CASSANDRA-1429)
 * remove the remaining vestiges of the unfinished DatacenterShardStrategy 
   (replaced by NetworkTopologyStrategy in 0.7)
   

0.6.5
 * fix key ordering in range query results with RandomPartitioner
   and ConsistencyLevel > ONE (CASSANDRA-1145)
 * fix for range query starting with the wrong token range (CASSANDRA-1042)
 * page within a single row during hinted handoff (CASSANDRA-1327)
 * fix compilation on non-sun JDKs (CASSANDRA-1061)
 * remove String.trim() call on row keys in batch mutations (CASSANDRA-1235)
 * Log summary of dropped messages instead of spamming log (CASSANDRA-1284)
 * add dynamic endpoint snitch (CASSANDRA-981)
 * fix streaming for keyspaces with hyphens in their name (CASSANDRA-1377)
 * fix errors in hard-coded bloom filter optKPerBucket by computing it
   algorithmically (CASSANDRA-1220
 * remove message deserialization stage, and uncap read/write stages
   so slow reads/writes don't block gossip processing (CASSANDRA-1358)
 * add jmx port configuration to Debian package (CASSANDRA-1202)
 * use mlockall via JNA, if present, to prevent Linux from swapping
   out parts of the JVM (CASSANDRA-1214)


0.6.4
 * avoid queuing multiple hint deliveries for the same endpoint
   (CASSANDRA-1229)
 * better performance for and stricter checking of UTF8 column names
   (CASSANDRA-1232)
 * extend option to lower compaction priority to hinted handoff
   as well (CASSANDRA-1260)
 * log errors in gossip instead of re-throwing (CASSANDRA-1289)
 * avoid aborting commitlog replay prematurely if a flushed-but-
   not-removed commitlog segment is encountered (CASSANDRA-1297)
 * fix duplicate rows being read during mapreduce (CASSANDRA-1142)
 * failure detection wasn't closing command sockets (CASSANDRA-1221)
 * cassandra-cli.bat works on windows (CASSANDRA-1236)
 * pre-emptively drop requests that cannot be processed within RPCTimeout
   (CASSANDRA-685)
 * add ack to Binary write verb and update CassandraBulkLoader
   to wait for acks for each row (CASSANDRA-1093)
 * added describe_partitioner Thrift method (CASSANDRA-1047)
 * Hadoop jobs no longer require the Cassandra storage-conf.xml
   (CASSANDRA-1280, CASSANDRA-1047)
 * log thread pool stats when GC is excessive (CASSANDRA-1275)
 * remove gossip message size limit (CASSANDRA-1138)
 * parallelize local and remote reads during multiget, and respect snitch 
   when determining whether to do local read for CL.ONE (CASSANDRA-1317)
 * fix read repair to use requested consistency level on digest mismatch,
   rather than assuming QUORUM (CASSANDRA-1316)
 * process digest mismatch re-reads in parallel (CASSANDRA-1323)
 * switch hints CF comparator to BytesType (CASSANDRA-1274)


0.6.3
 * retry to make streaming connections up to 8 times. (CASSANDRA-1019)
 * reject describe_ring() calls on invalid keyspaces (CASSANDRA-1111)
 * fix cache size calculation for size of 100% (CASSANDRA-1129)
 * fix cache capacity only being recalculated once (CASSANDRA-1129)
 * remove hourly scan of all hints on the off chance that the gossiper
   missed a status change; instead, expose deliverHintsToEndpoint to JMX
   so it can be done manually, if necessary (CASSANDRA-1141)
 * don't reject reads at CL.ALL (CASSANDRA-1152)
 * reject deletions to supercolumns in CFs containing only standard
   columns (CASSANDRA-1139)
 * avoid preserving login information after client disconnects
   (CASSANDRA-1057)
 * prefer sun jdk to openjdk in debian init script (CASSANDRA-1174)
 * detect partioner config changes between restarts and fail fast 
   (CASSANDRA-1146)
 * use generation time to resolve node token reassignment disagreements
   (CASSANDRA-1118)
 * restructure the startup ordering of Gossiper and MessageService to avoid
   timing anomalies (CASSANDRA-1160)
 * detect incomplete commit log hearders (CASSANDRA-1119)
 * force anti-entropy service to stream files on the stream stage to avoid
   sending streams out of order (CASSANDRA-1169)
 * remove inactive stream managers after AES streams files (CASSANDRA-1169)
 * allow removing entire row through batch_mutate Deletion (CASSANDRA-1027)
 * add JMX metrics for row-level bloom filter false positives (CASSANDRA-1212)
 * added a redhat init script to contrib (CASSANDRA-1201)
 * use midpoint when bootstrapping a new machine into range with not
   much data yet instead of random token (CASSANDRA-1112)
 * kill server on OOM in executor stage as well as Thrift (CASSANDRA-1226)
 * remove opportunistic repairs, when two machines with overlapping replica
   responsibilities happen to finish major compactions of the same CF near
   the same time.  repairs are now fully manual (CASSANDRA-1190)
 * add ability to lower compaction priority (default is no change from 0.6.2)
   (CASSANDRA-1181)


0.6.2
 * fix contrib/word_count build. (CASSANDRA-992)
 * split CommitLogExecutorService into BatchCommitLogExecutorService and 
   PeriodicCommitLogExecutorService (CASSANDRA-1014)
 * add latency histograms to CFSMBean (CASSANDRA-1024)
 * make resolving timestamp ties deterministic by using value bytes
   as a tiebreaker (CASSANDRA-1039)
 * Add option to turn off Hinted Handoff (CASSANDRA-894)
 * fix windows startup (CASSANDRA-948)
 * make concurrent_reads, concurrent_writes configurable at runtime via JMX
   (CASSANDRA-1060)
 * disable GCInspector on non-Sun JVMs (CASSANDRA-1061)
 * fix tombstone handling in sstable rows with no other data (CASSANDRA-1063)
 * fix size of row in spanned index entries (CASSANDRA-1056)
 * install json2sstable, sstable2json, and sstablekeys to Debian package
 * StreamingService.StreamDestinations wouldn't empty itself after streaming
   finished (CASSANDRA-1076)
 * added Collections.shuffle(splits) before returning the splits in 
   ColumnFamilyInputFormat (CASSANDRA-1096)
 * do not recalculate cache capacity post-compaction if it's been manually 
   modified (CASSANDRA-1079)
 * better defaults for flush sorter + writer executor queue sizes
   (CASSANDRA-1100)
 * windows scripts for SSTableImport/Export (CASSANDRA-1051)
 * windows script for nodetool (CASSANDRA-1113)
 * expose PhiConvictThreshold (CASSANDRA-1053)
 * make repair of RF==1 a no-op (CASSANDRA-1090)
 * improve default JVM GC options (CASSANDRA-1014)
 * fix SlicePredicate serialization inside Hadoop jobs (CASSANDRA-1049)
 * close Thrift sockets in Hadoop ColumnFamilyRecordReader (CASSANDRA-1081)


0.6.1
 * fix NPE in sstable2json when no excluded keys are given (CASSANDRA-934)
 * keep the replica set constant throughout the read repair process
   (CASSANDRA-937)
 * allow querying getAllRanges with empty token list (CASSANDRA-933)
 * fix command line arguments inversion in clustertool (CASSANDRA-942)
 * fix race condition that could trigger a false-positive assertion
   during post-flush discard of old commitlog segments (CASSANDRA-936)
 * fix neighbor calculation for anti-entropy repair (CASSANDRA-924)
 * perform repair even for small entropy differences (CASSANDRA-924)
 * Use hostnames in CFInputFormat to allow Hadoop's naive string-based
   locality comparisons to work (CASSANDRA-955)
 * cache read-only BufferedRandomAccessFile length to avoid
   3 system calls per invocation (CASSANDRA-950)
 * nodes with IPv6 (and no IPv4) addresses could not join cluster
   (CASSANDRA-969)
 * Retrieve the correct number of undeleted columns, if any, from
   a supercolumn in a row that had been deleted previously (CASSANDRA-920)
 * fix index scans that cross the 2GB mmap boundaries for both mmap
   and standard i/o modes (CASSANDRA-866)
 * expose drain via nodetool (CASSANDRA-978)


0.6.0-RC1
 * JMX drain to flush memtables and run through commit log (CASSANDRA-880)
 * Bootstrapping can skip ranges under the right conditions (CASSANDRA-902)
 * fix merging row versions in range_slice for CL > ONE (CASSANDRA-884)
 * default write ConsistencyLeven chaned from ZERO to ONE
 * fix for index entries spanning mmap buffer boundaries (CASSANDRA-857)
 * use lexical comparison if time part of TimeUUIDs are the same 
   (CASSANDRA-907)
 * bound read, mutation, and response stages to fix possible OOM
   during log replay (CASSANDRA-885)
 * Use microseconds-since-epoch (UTC) in cli, instead of milliseconds
 * Treat batch_mutate Deletion with null supercolumn as "apply this predicate 
   to top level supercolumns" (CASSANDRA-834)
 * Streaming destination nodes do not update their JMX status (CASSANDRA-916)
 * Fix internal RPC timeout calculation (CASSANDRA-911)
 * Added Pig loadfunc to contrib/pig (CASSANDRA-910)


0.6.0-beta3
 * fix compaction bucketing bug (CASSANDRA-814)
 * update windows batch file (CASSANDRA-824)
 * deprecate KeysCachedFraction configuration directive in favor
   of KeysCached; move to unified-per-CF key cache (CASSANDRA-801)
 * add invalidateRowCache to ColumnFamilyStoreMBean (CASSANDRA-761)
 * send Handoff hints to natural locations to reduce load on
   remaining nodes in a failure scenario (CASSANDRA-822)
 * Add RowWarningThresholdInMB configuration option to warn before very 
   large rows get big enough to threaten node stability, and -x option to
   be able to remove them with sstable2json if the warning is unheeded
   until it's too late (CASSANDRA-843)
 * Add logging of GC activity (CASSANDRA-813)
 * fix ConcurrentModificationException in commitlog discard (CASSANDRA-853)
 * Fix hardcoded row count in Hadoop RecordReader (CASSANDRA-837)
 * Add a jmx status to the streaming service and change several DEBUG
   messages to INFO (CASSANDRA-845)
 * fix classpath in cassandra-cli.bat for Windows (CASSANDRA-858)
 * allow re-specifying host, port to cassandra-cli if invalid ones
   are first tried (CASSANDRA-867)
 * fix race condition handling rpc timeout in the coordinator
   (CASSANDRA-864)
 * Remove CalloutLocation and StagingFileDirectory from storage-conf files 
   since those settings are no longer used (CASSANDRA-878)
 * Parse a long from RowWarningThresholdInMB instead of an int (CASSANDRA-882)
 * Remove obsolete ControlPort code from DatabaseDescriptor (CASSANDRA-886)
 * move skipBytes side effect out of assert (CASSANDRA-899)
 * add "double getLoad" to StorageServiceMBean (CASSANDRA-898)
 * track row stats per CF at compaction time (CASSANDRA-870)
 * disallow CommitLogDirectory matching a DataFileDirectory (CASSANDRA-888)
 * default key cache size is 200k entries, changed from 10% (CASSANDRA-863)
 * add -Dcassandra-foreground=yes to cassandra.bat
 * exit if cluster name is changed unexpectedly (CASSANDRA-769)


0.6.0-beta1/beta2
 * add batch_mutate thrift command, deprecating batch_insert (CASSANDRA-336)
 * remove get_key_range Thrift API, deprecated in 0.5 (CASSANDRA-710)
 * add optional login() Thrift call for authentication (CASSANDRA-547)
 * support fat clients using gossiper and StorageProxy to perform
   replication in-process [jvm-only] (CASSANDRA-535)
 * support mmapped I/O for reads, on by default on 64bit JVMs 
   (CASSANDRA-408, CASSANDRA-669)
 * improve insert concurrency, particularly during Hinted Handoff
   (CASSANDRA-658)
 * faster network code (CASSANDRA-675)
 * stress.py moved to contrib (CASSANDRA-635)
 * row caching [must be explicitly enabled per-CF in config] (CASSANDRA-678)
 * present a useful measure of compaction progress in JMX (CASSANDRA-599)
 * add bin/sstablekeys (CASSNADRA-679)
 * add ConsistencyLevel.ANY (CASSANDRA-687)
 * make removetoken remove nodes from gossip entirely (CASSANDRA-644)
 * add ability to set cache sizes at runtime (CASSANDRA-708)
 * report latency and cache hit rate statistics with lifetime totals
   instead of average over the last minute (CASSANDRA-702)
 * support get_range_slice for RandomPartitioner (CASSANDRA-745)
 * per-keyspace replication factory and replication strategy (CASSANDRA-620)
 * track latency in microseconds (CASSANDRA-733)
 * add describe_ Thrift methods, deprecating get_string_property and 
   get_string_list_property
 * jmx interface for tracking operation mode and streams in general.
   (CASSANDRA-709)
 * keep memtables in sorted order to improve range query performance
   (CASSANDRA-799)
 * use while loop instead of recursion when trimming sstables compaction list 
   to avoid blowing stack in pathological cases (CASSANDRA-804)
 * basic Hadoop map/reduce support (CASSANDRA-342)


0.5.1
 * ensure all files for an sstable are streamed to the same directory.
   (CASSANDRA-716)
 * more accurate load estimate for bootstrapping (CASSANDRA-762)
 * tolerate dead or unavailable bootstrap target on write (CASSANDRA-731)
 * allow larger numbers of keys (> 140M) in a sstable bloom filter
   (CASSANDRA-790)
 * include jvm argument improvements from CASSANDRA-504 in debian package
 * change streaming chunk size to 32MB to accomodate Windows XP limitations
   (was 64MB) (CASSANDRA-795)
 * fix get_range_slice returning results in the wrong order (CASSANDRA-781)
 

0.5.0 final
 * avoid attempting to delete temporary bootstrap files twice (CASSANDRA-681)
 * fix bogus NaN in nodeprobe cfstats output (CASSANDRA-646)
 * provide a policy for dealing with single thread executors w/ a full queue
   (CASSANDRA-694)
 * optimize inner read in MessagingService, vastly improving multiple-node
   performance (CASSANDRA-675)
 * wait for table flush before streaming data back to a bootstrapping node.
   (CASSANDRA-696)
 * keep track of bootstrapping sources by table so that bootstrapping doesn't 
   give the indication of finishing early (CASSANDRA-673)


0.5.0 RC3
 * commit the correct version of the patch for CASSANDRA-663


0.5.0 RC2 (unreleased)
 * fix bugs in converting get_range_slice results to Thrift 
   (CASSANDRA-647, CASSANDRA-649)
 * expose java.util.concurrent.TimeoutException in StorageProxy methods
   (CASSANDRA-600)
 * TcpConnectionManager was holding on to disconnected connections, 
   giving the false indication they were being used. (CASSANDRA-651)
 * Remove duplicated write. (CASSANDRA-662)
 * Abort bootstrap if IP is already in the token ring (CASSANDRA-663)
 * increase default commitlog sync period, and wait for last sync to 
   finish before submitting another (CASSANDRA-668)


0.5.0 RC1
 * Fix potential NPE in get_range_slice (CASSANDRA-623)
 * add CRC32 to commitlog entries (CASSANDRA-605)
 * fix data streaming on windows (CASSANDRA-630)
 * GC compacted sstables after cleanup and compaction (CASSANDRA-621)
 * Speed up anti-entropy validation (CASSANDRA-629)
 * Fix anti-entropy assertion error (CASSANDRA-639)
 * Fix pending range conflicts when bootstapping or moving
   multiple nodes at once (CASSANDRA-603)
 * Handle obsolete gossip related to node movement in the case where
   one or more nodes is down when the movement occurs (CASSANDRA-572)
 * Include dead nodes in gossip to avoid a variety of problems
   and fix HH to removed nodes (CASSANDRA-634)
 * return an InvalidRequestException for mal-formed SlicePredicates
   (CASSANDRA-643)
 * fix bug determining closest neighbor for use in multiple datacenters
   (CASSANDRA-648)
 * Vast improvements in anticompaction speed (CASSANDRA-607)
 * Speed up log replay and writes by avoiding redundant serializations
   (CASSANDRA-652)


0.5.0 beta 2
 * Bootstrap improvements (several tickets)
 * add nodeprobe repair anti-entropy feature (CASSANDRA-193, CASSANDRA-520)
 * fix possibility of partition when many nodes restart at once
   in clusters with multiple seeds (CASSANDRA-150)
 * fix NPE in get_range_slice when no data is found (CASSANDRA-578)
 * fix potential NPE in hinted handoff (CASSANDRA-585)
 * fix cleanup of local "system" keyspace (CASSANDRA-576)
 * improve computation of cluster load balance (CASSANDRA-554)
 * added super column read/write, column count, and column/row delete to
   cassandra-cli (CASSANDRA-567, CASSANDRA-594)
 * fix returning live subcolumns of deleted supercolumns (CASSANDRA-583)
 * respect JAVA_HOME in bin/ scripts (several tickets)
 * add StorageService.initClient for fat clients on the JVM (CASSANDRA-535)
   (see contrib/client_only for an example of use)
 * make consistency_level functional in get_range_slice (CASSANDRA-568)
 * optimize key deserialization for RandomPartitioner (CASSANDRA-581)
 * avoid GCing tombstones except on major compaction (CASSANDRA-604)
 * increase failure conviction threshold, resulting in less nodes
   incorrectly (and temporarily) marked as down (CASSANDRA-610)
 * respect memtable thresholds during log replay (CASSANDRA-609)
 * support ConsistencyLevel.ALL on read (CASSANDRA-584)
 * add nodeprobe removetoken command (CASSANDRA-564)


0.5.0 beta
 * Allow multiple simultaneous flushes, improving flush throughput 
   on multicore systems (CASSANDRA-401)
 * Split up locks to improve write and read throughput on multicore systems
   (CASSANDRA-444, CASSANDRA-414)
 * More efficient use of memory during compaction (CASSANDRA-436)
 * autobootstrap option: when enabled, all non-seed nodes will attempt
   to bootstrap when started, until bootstrap successfully
   completes. -b option is removed.  (CASSANDRA-438)
 * Unless a token is manually specified in the configuration xml,
   a bootstraping node will use a token that gives it half the
   keys from the most-heavily-loaded node in the cluster,
   instead of generating a random token. 
   (CASSANDRA-385, CASSANDRA-517)
 * Miscellaneous bootstrap fixes (several tickets)
 * Ability to change a node's token even after it has data on it
   (CASSANDRA-541)
 * Ability to decommission a live node from the ring (CASSANDRA-435)
 * Semi-automatic loadbalancing via nodeprobe (CASSANDRA-192)
 * Add ability to set compaction thresholds at runtime via
   JMX / nodeprobe.  (CASSANDRA-465)
 * Add "comment" field to ColumnFamily definition. (CASSANDRA-481)
 * Additional JMX metrics (CASSANDRA-482)
 * JSON based export and import tools (several tickets)
 * Hinted Handoff fixes (several tickets)
 * Add key cache to improve read performance (CASSANDRA-423)
 * Simplified construction of custom ReplicationStrategy classes
   (CASSANDRA-497)
 * Graphical application (Swing) for ring integrity verification and 
   visualization was added to contrib (CASSANDRA-252)
 * Add DCQUORUM, DCQUORUMSYNC consistency levels and corresponding
   ReplicationStrategy / EndpointSnitch classes.  Experimental.
   (CASSANDRA-492)
 * Web client interface added to contrib (CASSANDRA-457)
 * More-efficient flush for Random, CollatedOPP partitioners 
   for normal writes (CASSANDRA-446) and bulk load (CASSANDRA-420)
 * Add MemtableFlushAfterMinutes, a global replacement for the old 
   per-CF FlushPeriodInMinutes setting (CASSANDRA-463)
 * optimizations to slice reading (CASSANDRA-350) and supercolumn
   queries (CASSANDRA-510)
 * force binding to given listenaddress for nodes with multiple
   interfaces (CASSANDRA-546)
 * stress.py benchmarking tool improvements (several tickets)
 * optimized replica placement code (CASSANDRA-525)
 * faster log replay on restart (CASSANDRA-539, CASSANDRA-540)
 * optimized local-node writes (CASSANDRA-558)
 * added get_range_slice, deprecating get_key_range (CASSANDRA-344)
 * expose TimedOutException to thrift (CASSANDRA-563)
 

0.4.2
 * Add validation disallowing null keys (CASSANDRA-486)
 * Fix race conditions in TCPConnectionManager (CASSANDRA-487)
 * Fix using non-utf8-aware comparison as a sanity check.
   (CASSANDRA-493)
 * Improve default garbage collector options (CASSANDRA-504)
 * Add "nodeprobe flush" (CASSANDRA-505)
 * remove NotFoundException from get_slice throws list (CASSANDRA-518)
 * fix get (not get_slice) of entire supercolumn (CASSANDRA-508)
 * fix null token during bootstrap (CASSANDRA-501)


0.4.1
 * Fix FlushPeriod columnfamily configuration regression
   (CASSANDRA-455)
 * Fix long column name support (CASSANDRA-460)
 * Fix for serializing a row that only contains tombstones
   (CASSANDRA-458)
 * Fix for discarding unneeded commitlog segments (CASSANDRA-459)
 * Add SnapshotBeforeCompaction configuration option (CASSANDRA-426)
 * Fix compaction abort under insufficient disk space (CASSANDRA-473)
 * Fix reading subcolumn slice from tombstoned CF (CASSANDRA-484)
 * Fix race condition in RVH causing occasional NPE (CASSANDRA-478)


0.4.0
 * fix get_key_range problems when a node is down (CASSANDRA-440)
   and add UnavailableException to more Thrift methods
 * Add example EndPointSnitch contrib code (several tickets)


0.4.0 RC2
 * fix SSTable generation clash during compaction (CASSANDRA-418)
 * reject method calls with null parameters (CASSANDRA-308)
 * properly order ranges in nodeprobe output (CASSANDRA-421)
 * fix logging of certain errors on executor threads (CASSANDRA-425)


0.4.0 RC1
 * Bootstrap feature is live; use -b on startup (several tickets)
 * Added multiget api (CASSANDRA-70)
 * fix Deadlock with SelectorManager.doProcess and TcpConnection.write
   (CASSANDRA-392)
 * remove key cache b/c of concurrency bugs in third-party
   CLHM library (CASSANDRA-405)
 * update non-major compaction logic to use two threshold values
   (CASSANDRA-407)
 * add periodic / batch commitlog sync modes (several tickets)
 * inline BatchMutation into batch_insert params (CASSANDRA-403)
 * allow setting the logging level at runtime via mbean (CASSANDRA-402)
 * change default comparator to BytesType (CASSANDRA-400)
 * add forwards-compatible ConsistencyLevel parameter to get_key_range
   (CASSANDRA-322)
 * r/m special case of blocking for local destination when writing with 
   ConsistencyLevel.ZERO (CASSANDRA-399)
 * Fixes to make BinaryMemtable [bulk load interface] useful (CASSANDRA-337);
   see contrib/bmt_example for an example of using it.
 * More JMX properties added (several tickets)
 * Thrift changes (several tickets)
    - Merged _super get methods with the normal ones; return values
      are now of ColumnOrSuperColumn.
    - Similarly, merged batch_insert_super into batch_insert.



0.4.0 beta
 * On-disk data format has changed to allow billions of keys/rows per
   node instead of only millions
 * Multi-keyspace support
 * Scan all sstables for all queries to avoid situations where
   different types of operation on the same ColumnFamily could
   disagree on what data was present
 * Snapshot support via JMX
 * Thrift API has changed a _lot_:
    - removed time-sorted CFs; instead, user-defined comparators
      may be defined on the column names, which are now byte arrays.
      Default comparators are provided for UTF8, Bytes, Ascii, Long (i64),
      and UUID types.
    - removed colon-delimited strings in thrift api in favor of explicit
      structs such as ColumnPath, ColumnParent, etc.  Also normalized
      thrift struct and argument naming.
    - Added columnFamily argument to get_key_range.
    - Change signature of get_slice to accept starting and ending
      columns as well as an offset.  (This allows use of indexes.)
      Added "ascending" flag to allow reasonably-efficient reverse
      scans as well.  Removed get_slice_by_range as redundant.
    - get_key_range operates on one CF at a time
    - changed `block` boolean on insert methods to ConsistencyLevel enum,
      with options of NONE, ONE, QUORUM, and ALL.
    - added similar consistency_level parameter to read methods
    - column-name-set slice with no names given now returns zero columns
      instead of all of them.  ("all" can run your server out of memory.
      use a range-based slice with a high max column count instead.)
 * Removed the web interface. Node information can now be obtained by 
   using the newly introduced nodeprobe utility.
 * More JMX stats
 * Remove magic values from internals (e.g. special key to indicate
   when to flush memtables)
 * Rename configuration "table" to "keyspace"
 * Moved to crash-only design; no more shutdown (just kill the process)
 * Lots of bug fixes

Full list of issues resolved in 0.4 is at https://issues.apache.org/jira/secure/IssueNavigator.jspa?reset=true&&pid=12310865&fixfor=12313862&resolution=1&sorter/field=issuekey&sorter/order=DESC


0.3.0 RC3
 * Fix potential deadlock under load in TCPConnection.
   (CASSANDRA-220)


0.3.0 RC2
 * Fix possible data loss when server is stopped after replaying
   log but before new inserts force memtable flush.
   (CASSANDRA-204)
 * Added BUGS file


0.3.0 RC1
 * Range queries on keys, including user-defined key collation
 * Remove support
 * Workarounds for a weird bug in JDK select/register that seems
   particularly common on VM environments. Cassandra should deploy
   fine on EC2 now
 * Much improved infrastructure: the beginnings of a decent test suite
   ("ant test" for unit tests; "nosetests" for system tests), code
   coverage reporting, etc.
 * Expanded node status reporting via JMX
 * Improved error reporting/logging on both server and client
 * Reduced memory footprint in default configuration
 * Combined blocking and non-blocking versions of insert APIs
 * Added FlushPeriodInMinutes configuration parameter to force
   flushing of infrequently-updated ColumnFamilies<|MERGE_RESOLUTION|>--- conflicted
+++ resolved
@@ -10,17 +10,13 @@
  * Correctly delete scheduled range xfers (CASSANDRA-7143)
  * Make batchlog replica selection rack-aware (CASSANDRA-6551)
  * Suggest CTRL-C or semicolon after three blank lines in cqlsh (CASSANDRA-7142)
- * return all cpu values from BackgroundActivityMonitor.readAndCompute (CASSANDRA-7183)  
+ * return all cpu values from BackgroundActivityMonitor.readAndCompute (CASSANDRA-7183)
+ * reduce garbage creation in calculatePendingRanges (CASSANDRA-7191)
 Merged from 1.2:
  * Add Cloudstack snitch (CASSANDRA-7147)
  * Update system.peers correctly when relocating tokens (CASSANDRA-7126)
  * Add Google Compute Engine snitch (CASSANDRA-7132)
  * remove duplicate query for local tokens (CASSANDRA-7182)
-<<<<<<< HEAD
-=======
- * raise streaming phi convict threshold level (CASSANDRA-7063)
- * reduce garbage creation in calculatePendingRanges (CASSANDRA-7191)
->>>>>>> fb0a78a2
 
 
 2.1.0-beta2
