--- conflicted
+++ resolved
@@ -1,7 +1,4 @@
-<<<<<<< HEAD
 1.1.6
- * Switch from NBHM to CHM in MessagingService's callback map, which
-   prevents OOM in long-running instances (CASSANDRA-4708)
  * Improve IAuthority interface by introducing fine-grained
    access permissions and grant/revoke commands (CASSANDRA-4490)
  * fix assumption error in CLI when updating/describing keyspace 
@@ -10,6 +7,9 @@
  * Automatic fixing of overlapping leveled sstables (CASSANDRA-4644)
  * fix error when using ORDER BY with extended selections (CASSANDRA-4689)
  * rename permission USE to DESCRIBE (CASSANDRA-4664)
+Merged from 1.0:
+ * Switch from NBHM to CHM in MessagingService's callback map, which
+   prevents OOM in long-running instances (CASSANDRA-4708)
 
 
 1.1.5
@@ -33,10 +33,6 @@
  * Fix potential deadlock during counter writes (CASSANDRA-4578)
  * Fix cql error with ORDER BY when using IN (CASSANDRA-4612)
 Merged from 1.0:
-=======
-1.0.12
- * Switch from NBHM to CHM in MessagingService's callback map, which
->>>>>>> 103d9fba
  * increase Xss to 160k to accomodate latest 1.6 JVMs (CASSANDRA-4602)
  * fix toString of hint destination tokens (CASSANDRA-4568)
  * Fix multiple values for CurrentLocal NodeID (CASSANDRA-4626)
