--- conflicted
+++ resolved
@@ -1,13 +1,9 @@
-<<<<<<< HEAD
 0.8-dev
  * avoid double RowMutation serialization on write path (CASSANDRA-1800)
  * adds support for columns that act as incr/decr counters (CASSANDRA-1072)
 
 
-0.7-dev
-=======
 0.7.1-dev
->>>>>>> 3142f3bb
  * buffer network stack to avoid inefficient small TCP messages while avoiding
    the nagle/delayed ack problem (CASSANDRA-1896)
  * check log4j configuration for changes every 10s (CASSANDRA-1525, 1907)
