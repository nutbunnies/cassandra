<<<<<<< HEAD
1.2.5
 * Include fatal errors in trace events (CASSANDRA-5447)
 * Ensure that PerRowSecondaryIndex is notified of row-level deletes
   (CASSANDRA-5445)
 * Allow empty blob literals in CQL3 (CASSANDRA-5452)
 * Fix streaming RangeTombstones at column index boundary (CASSANDRA-5418)
 * Fix preparing statements when current keyspace is not set (CASSANDRA-5468)
 * Fix SemanticVersion.isSupportedBy minor/patch handling (CASSANDRA-5496)
Merged from 1.1:
=======
1.1.12
 * Add retry mechanism to OTC for non-droppable_verbs (CASSANDRA-5393)

1.1.11
>>>>>>> 36f8a5d8
 * Fix trying to load deleted row into row cache on startup (CASSANDRA-4463)


1.2.4
 * Ensure that PerRowSecondaryIndex updates see the most recent values
   (CASSANDRA-5397)
 * avoid duplicate index entries ind PrecompactedRow and 
   ParallelCompactionIterable (CASSANDRA-5395)
 * remove the index entry on oldColumn when new column is a tombstone 
   (CASSANDRA-5395)
 * Change default stream throughput from 400 to 200 mbps (CASSANDRA-5036)
 * Gossiper logs DOWN for symmetry with UP (CASSANDRA-5187)
 * Fix mixing prepared statements between keyspaces (CASSANDRA-5352)
 * Fix consistency level during bootstrap - strike 3 (CASSANDRA-5354)
 * Fix transposed arguments in AlreadyExistsException (CASSANDRA-5362)
 * Improve asynchronous hint delivery (CASSANDRA-5179)
 * Fix Guava dependency version (12.0 -> 13.0.1) for Maven (CASSANDRA-5364)
 * Validate that provided CQL3 collection value are < 64K (CASSANDRA-5355)
 * Make upgradeSSTable skip current version sstables by default (CASSANDRA-5366)
 * Optimize min/max timestamp collection (CASSANDRA-5373)
 * Invalid streamId in cql binary protocol when using invalid CL 
   (CASSANDRA-5164)
 * Fix validation for IN where clauses with collections (CASSANDRA-5376)
 * Copy resultSet on count query to avoid ConcurrentModificationException 
   (CASSANDRA-5382)
 * Correctly typecheck in CQL3 even with ReversedType (CASSANDRA-5386)
 * Fix streaming compressed files when using encryption (CASSANDRA-5391)
 * cassandra-all 1.2.0 pom missing netty dependency (CASSANDRA-5392)
 * Fix writetime/ttl functions on null values (CASSANDRA-5341)
 * Fix NPE during cql3 select with token() (CASSANDRA-5404)
 * IndexHelper.skipBloomFilters won't skip non-SHA filters (CASSANDRA-5385)
 * cqlsh: Print maps ordered by key, sort sets (CASSANDRA-5413)
 * Add null syntax support in CQL3 for inserts (CASSANDRA-3783)
 * Allow unauthenticated set_keyspace() calls (CASSANDRA-5423)
 * Fix potential incremental backups race (CASSANDRA-5410)
 * Fix prepared BATCH statements with batch-level timestamps (CASSANDRA-5415)
 * Allow overriding superuser setup delay (CASSANDRA-5430)
 * cassandra-shuffle with JMX usernames and passwords (CASSANDRA-5431)
Merged from 1.1:
 * cli: Quote ks and cf names in schema output when needed (CASSANDRA-5052)
 * Fix bad default for min/max timestamp in SSTableMetadata (CASSANDRA-5372)
 * Fix cf name extraction from manifest in Directories.migrateFile() 
   (CASSANDRA-5242)
 * Support pluggable internode authentication (CASSANDRA-5401)


1.2.3
 * add check for sstable overlap within a level on startup (CASSANDRA-5327)
 * replace ipv6 colons in jmx object names (CASSANDRA-5298, 5328)
 * Avoid allocating SSTableBoundedScanner during repair when the range does 
   not intersect the sstable (CASSANDRA-5249)
 * Don't lowercase property map keys (this breaks NTS) (CASSANDRA-5292)
 * Fix composite comparator with super columns (CASSANDRA-5287)
 * Fix insufficient validation of UPDATE queries against counter cfs
   (CASSANDRA-5300)
 * Fix PropertyFileSnitch default DC/Rack behavior (CASSANDRA-5285)
 * Handle null values when executing prepared statement (CASSANDRA-5081)
 * Add netty to pom dependencies (CASSANDRA-5181)
 * Include type arguments in Thrift CQLPreparedResult (CASSANDRA-5311)
 * Fix compaction not removing columns when bf_fp_ratio is 1 (CASSANDRA-5182)
 * cli: Warn about missing CQL3 tables in schema descriptions (CASSANDRA-5309)
 * Re-enable unknown option in replication/compaction strategies option for
   backward compatibility (CASSANDRA-4795)
 * Add binary protocol support to stress (CASSANDRA-4993)
 * cqlsh: Fix COPY FROM value quoting and null handling (CASSANDRA-5305)
 * Fix repair -pr for vnodes (CASSANDRA-5329)
 * Relax CL for auth queries for non-default users (CASSANDRA-5310)
 * Fix AssertionError during repair (CASSANDRA-5245)
 * Don't announce migrations to pre-1.2 nodes (CASSANDRA-5334)
Merged from 1.1:
 * Update offline scrub for 1.0 -> 1.1 directory structure (CASSANDRA-5195)
 * add tmp flag to Descriptor hashcode (CASSANDRA-4021)
 * fix logging of "Found table data in data directories" when only system tables
   are present (CASSANDRA-5289)
 * cli: Add JMX authentication support (CASSANDRA-5080)
 * nodetool: ability to repair specific range (CASSANDRA-5280)
 * Fix possible assertion triggered in SliceFromReadCommand (CASSANDRA-5284)
 * cqlsh: Add inet type support on Windows (ipv4-only) (CASSANDRA-4801)
 * Fix race when initializing ColumnFamilyStore (CASSANDRA-5350)
 * Add UseTLAB JVM flag (CASSANDRA-5361)


1.2.2
 * fix potential for multiple concurrent compactions of the same sstables
   (CASSANDRA-5256)
 * avoid no-op caching of byte[] on commitlog append (CASSANDRA-5199)
 * fix symlinks under data dir not working (CASSANDRA-5185)
 * fix bug in compact storage metadata handling (CASSANDRA-5189)
 * Validate login for USE queries (CASSANDRA-5207)
 * cli: remove default username and password (CASSANDRA-5208)
 * configure populate_io_cache_on_flush per-CF (CASSANDRA-4694)
 * allow configuration of internode socket buffer (CASSANDRA-3378)
 * Make sstable directory picking blacklist-aware again (CASSANDRA-5193)
 * Correctly expire gossip states for edge cases (CASSANDRA-5216)
 * Improve handling of directory creation failures (CASSANDRA-5196)
 * Expose secondary indicies to the rest of nodetool (CASSANDRA-4464)
 * Binary protocol: avoid sending notification for 0.0.0.0 (CASSANDRA-5227)
 * add UseCondCardMark XX jvm settings on jdk 1.7 (CASSANDRA-4366)
 * CQL3 refactor to allow conversion function (CASSANDRA-5226)
 * Fix drop of sstables in some circumstance (CASSANDRA-5232)
 * Implement caching of authorization results (CASSANDRA-4295)
 * Add support for LZ4 compression (CASSANDRA-5038)
 * Fix missing columns in wide rows queries (CASSANDRA-5225)
 * Simplify auth setup and make system_auth ks alterable (CASSANDRA-5112)
 * Stop compactions from hanging during bootstrap (CASSANDRA-5244)
 * fix compressed streaming sending extra chunk (CASSANDRA-5105)
 * Add CQL3-based implementations of IAuthenticator and IAuthorizer
   (CASSANDRA-4898)
 * Fix timestamp-based tomstone removal logic (CASSANDRA-5248)
 * cli: Add JMX authentication support (CASSANDRA-5080)
 * Fix forceFlush behavior (CASSANDRA-5241)
 * cqlsh: Add username autocompletion (CASSANDRA-5231)
 * Fix CQL3 composite partition key error (CASSANDRA-5240)
 * Allow IN clause on last clustering key (CASSANDRA-5230)


1.2.1
 * stream undelivered hints on decommission (CASSANDRA-5128)
 * GossipingPropertyFileSnitch loads saved dc/rack info if needed (CASSANDRA-5133)
 * drain should flush system CFs too (CASSANDRA-4446)
 * add inter_dc_tcp_nodelay setting (CASSANDRA-5148)
 * re-allow wrapping ranges for start_token/end_token range pairing (CASSANDRA-5106)
 * fix validation compaction of empty rows (CASSADRA-5136)
 * nodetool methods to enable/disable hint storage/delivery (CASSANDRA-4750)
 * disallow bloom filter false positive chance of 0 (CASSANDRA-5013)
 * add threadpool size adjustment methods to JMXEnabledThreadPoolExecutor and 
   CompactionManagerMBean (CASSANDRA-5044)
 * fix hinting for dropped local writes (CASSANDRA-4753)
 * off-heap cache doesn't need mutable column container (CASSANDRA-5057)
 * apply disk_failure_policy to bad disks on initial directory creation 
   (CASSANDRA-4847)
 * Optimize name-based queries to use ArrayBackedSortedColumns (CASSANDRA-5043)
 * Fall back to old manifest if most recent is unparseable (CASSANDRA-5041)
 * pool [Compressed]RandomAccessReader objects on the partitioned read path
   (CASSANDRA-4942)
 * Add debug logging to list filenames processed by Directories.migrateFile 
   method (CASSANDRA-4939)
 * Expose black-listed directories via JMX (CASSANDRA-4848)
 * Log compaction merge counts (CASSANDRA-4894)
 * Minimize byte array allocation by AbstractData{Input,Output} (CASSANDRA-5090)
 * Add SSL support for the binary protocol (CASSANDRA-5031)
 * Allow non-schema system ks modification for shuffle to work (CASSANDRA-5097)
 * cqlsh: Add default limit to SELECT statements (CASSANDRA-4972)
 * cqlsh: fix DESCRIBE for 1.1 cfs in CQL3 (CASSANDRA-5101)
 * Correctly gossip with nodes >= 1.1.7 (CASSANDRA-5102)
 * Ensure CL guarantees on digest mismatch (CASSANDRA-5113)
 * Validate correctly selects on composite partition key (CASSANDRA-5122)
 * Fix exception when adding collection (CASSANDRA-5117)
 * Handle states for non-vnode clusters correctly (CASSANDRA-5127)
 * Refuse unrecognized replication and compaction strategy options (CASSANDRA-4795)
 * Pick the correct value validator in sstable2json for cql3 tables (CASSANDRA-5134)
 * Validate login for describe_keyspace, describe_keyspaces and set_keyspace
   (CASSANDRA-5144)
 * Fix inserting empty maps (CASSANDRA-5141)
 * Don't remove tokens from System table for node we know (CASSANDRA-5121)
 * fix streaming progress report for compresed files (CASSANDRA-5130)
 * Coverage analysis for low-CL queries (CASSANDRA-4858)
 * Stop interpreting dates as valid timeUUID value (CASSANDRA-4936)
 * Adds E notation for floating point numbers (CASSANDRA-4927)
 * Detect (and warn) unintentional use of the cql2 thrift methods when cql3 was
   intended (CASSANDRA-5172)
 * cli: Quote ks and cf names in schema output when needed (CASSANDRA-5052)
 * Fix bad default for min/max timestamp in SSTableMetadata (CASSANDRA-5372)
 * Fix cf name extraction from manifest in Directories.migrateFile() (CASSANDRA-5242)
 * Support pluggable internode authentication (CASSANDRA-5401)
 * Replace mistaken usage of commons-logging with slf4j (CASSANDRA-5464)


1.1.10
 * fix saved key cache not loading at startup (CASSANDRA-5166)
 * fix ConcurrentModificationException in getBootstrapSource (CASSANDRA-5170)
 * fix sstable maxtimestamp for row deletes and pre-1.1.1 sstables (CASSANDRA-5153)
 * fix start key/end token validation for wide row iteration (CASSANDRA-5168)
 * add ConfigHelper support for Thrift frame and max message sizes (CASSANDRA-5188)
 * fix nodetool repair not fail on node down (CASSANDRA-5203)
 * always collect tombstone hints (CASSANDRA-5068)
 * Fix thread growth on node removal (CASSANDRA-5175)
 * Fix error when sourcing file in cqlsh (CASSANDRA-5235)
 * Make Ec2Region's datacenter name configurable (CASSANDRA-5155)


1.1.9
 * Simplify CompressedRandomAccessReader to work around JDK FD bug (CASSANDRA-5088)
 * Improve handling a changing target throttle rate mid-compaction (CASSANDRA-5087)
 * Pig: correctly decode row keys in widerow mode (CASSANDRA-5098)
 * nodetool repair command now prints progress (CASSANDRA-4767)
 * Ensure Jackson dependency matches lib (CASSANDRA-5126)
 * fix user defined compaction to run against 1.1 data directory (CASSANDRA-5118)
 * Fix CQL3 BATCH authorization caching (CASSANDRA-5145)
 * fix get_count returns incorrect value with TTL (CASSANDRA-5099)
 * better handling for amid compaction failure (CASSANDRA-5137)
 * calculate pending ranges asynchronously (CASSANDRA-5135)
 * convert default marshallers list to map for better readability (CASSANDRA-5109)
 * Expose droppable tombstone ratio stats over JMX (CASSANDRA-5159)
 


1.2.0
 * Disallow counters in collections (CASSANDRA-5082)
 * cqlsh: add unit tests (CASSANDRA-3920)
 * fix default bloom_filter_fp_chance for LeveledCompactionStrategy (CASSANDRA-5093)
Merged from 1.1:
 * add validation for get_range_slices with start_key and end_token (CASSANDRA-5089)


1.2.0-rc2
 * fix nodetool ownership display with vnodes (CASSANDRA-5065)
 * cqlsh: add DESCRIBE KEYSPACES command (CASSANDRA-5060)
 * Fix potential infinite loop when reloading CFS (CASSANDRA-5064)
 * Fix SimpleAuthorizer example (CASSANDRA-5072)
 * cqlsh: force CL.ONE for tracing and system.schema* queries (CASSANDRA-5070)
 * Includes cassandra-shuffle in the debian package (CASSANDRA-5058)
Merged from 1.1:
 * fix multithreaded compaction deadlock (CASSANDRA-4492)
 * fix temporarily missing schema after upgrade from pre-1.1.5 (CASSANDRA-5061)
 * Fix ALTER TABLE overriding compression options with defaults
   (CASSANDRA-4996, 5066)
 * fix specifying and altering crc_check_chance (CASSANDRA-5053)
 * fix Murmur3Partitioner ownership% calculation (CASSANDRA-5076)
 * Don't expire columns sooner than they should in 2ndary indexes (CASSANDRA-5079)


1.2-rc1
 * rename rpc_timeout settings to request_timeout (CASSANDRA-5027)
 * add BF with 0.1 FP to LCS by default (CASSANDRA-5029)
 * Fix preparing insert queries (CASSANDRA-5016)
 * Fix preparing queries with counter increment (CASSANDRA-5022)
 * Fix preparing updates with collections (CASSANDRA-5017)
 * Don't generate UUID based on other node address (CASSANDRA-5002)
 * Fix message when trying to alter a clustering key type (CASSANDRA-5012)
 * Update IAuthenticator to match the new IAuthorizer (CASSANDRA-5003)
 * Fix inserting only a key in CQL3 (CASSANDRA-5040)
 * Fix CQL3 token() function when used with strings (CASSANDRA-5050)
Merged from 1.1:
 * reduce log spam from invalid counter shards (CASSANDRA-5026)
 * Improve schema propagation performance (CASSANDRA-5025)
 * Fix for IndexHelper.IndexFor throws OOB Exception (CASSANDRA-5030)
 * cqlsh: make it possible to describe thrift CFs (CASSANDRA-4827)
 * cqlsh: fix timestamp formatting on some platforms (CASSANDRA-5046)


1.2-beta3
 * make consistency level configurable in cqlsh (CASSANDRA-4829)
 * fix cqlsh rendering of blob fields (CASSANDRA-4970)
 * fix cqlsh DESCRIBE command (CASSANDRA-4913)
 * save truncation position in system table (CASSANDRA-4906)
 * Move CompressionMetadata off-heap (CASSANDRA-4937)
 * allow CLI to GET cql3 columnfamily data (CASSANDRA-4924)
 * Fix rare race condition in getExpireTimeForEndpoint (CASSANDRA-4402)
 * acquire references to overlapping sstables during compaction so bloom filter
   doesn't get free'd prematurely (CASSANDRA-4934)
 * Don't share slice query filter in CQL3 SelectStatement (CASSANDRA-4928)
 * Separate tracing from Log4J (CASSANDRA-4861)
 * Exclude gcable tombstones from merkle-tree computation (CASSANDRA-4905)
 * Better printing of AbstractBounds for tracing (CASSANDRA-4931)
 * Optimize mostRecentTombstone check in CC.collectAllData (CASSANDRA-4883)
 * Change stream session ID to UUID to avoid collision from same node (CASSANDRA-4813)
 * Use Stats.db when bulk loading if present (CASSANDRA-4957)
 * Skip repair on system_trace and keyspaces with RF=1 (CASSANDRA-4956)
 * (cql3) Remove arbitrary SELECT limit (CASSANDRA-4918)
 * Correctly handle prepared operation on collections (CASSANDRA-4945)
 * Fix CQL3 LIMIT (CASSANDRA-4877)
 * Fix Stress for CQL3 (CASSANDRA-4979)
 * Remove cassandra specific exceptions from JMX interface (CASSANDRA-4893)
 * (CQL3) Force using ALLOW FILTERING on potentially inefficient queries (CASSANDRA-4915)
 * (cql3) Fix adding column when the table has collections (CASSANDRA-4982)
 * (cql3) Fix allowing collections with compact storage (CASSANDRA-4990)
 * (cql3) Refuse ttl/writetime function on collections (CASSANDRA-4992)
 * Replace IAuthority with new IAuthorizer (CASSANDRA-4874)
 * clqsh: fix KEY pseudocolumn escaping when describing Thrift tables
   in CQL3 mode (CASSANDRA-4955)
 * add basic authentication support for Pig CassandraStorage (CASSANDRA-3042)
 * fix CQL2 ALTER TABLE compaction_strategy_class altering (CASSANDRA-4965)
Merged from 1.1:
 * Fall back to old describe_splits if d_s_ex is not available (CASSANDRA-4803)
 * Improve error reporting when streaming ranges fail (CASSANDRA-5009)
 * Fix cqlsh timestamp formatting of timezone info (CASSANDRA-4746)
 * Fix assertion failure with leveled compaction (CASSANDRA-4799)
 * Check for null end_token in get_range_slice (CASSANDRA-4804)
 * Remove all remnants of removed nodes (CASSANDRA-4840)
 * Add aut-reloading of the log4j file in debian package (CASSANDRA-4855)
 * Fix estimated row cache entry size (CASSANDRA-4860)
 * reset getRangeSlice filter after finishing a row for get_paged_slice
   (CASSANDRA-4919)
 * expunge row cache post-truncate (CASSANDRA-4940)
 * Allow static CF definition with compact storage (CASSANDRA-4910)
 * Fix endless loop/compaction of schema_* CFs due to broken timestamps (CASSANDRA-4880)
 * Fix 'wrong class type' assertion in CounterColumn (CASSANDRA-4976)


1.2-beta2
 * fp rate of 1.0 disables BF entirely; LCS defaults to 1.0 (CASSANDRA-4876)
 * off-heap bloom filters for row keys (CASSANDRA_4865)
 * add extension point for sstable components (CASSANDRA-4049)
 * improve tracing output (CASSANDRA-4852, 4862)
 * make TRACE verb droppable (CASSANDRA-4672)
 * fix BulkLoader recognition of CQL3 columnfamilies (CASSANDRA-4755)
 * Sort commitlog segments for replay by id instead of mtime (CASSANDRA-4793)
 * Make hint delivery asynchronous (CASSANDRA-4761)
 * Pluggable Thrift transport factories for CLI and cqlsh (CASSANDRA-4609, 4610)
 * cassandra-cli: allow Double value type to be inserted to a column (CASSANDRA-4661)
 * Add ability to use custom TServerFactory implementations (CASSANDRA-4608)
 * optimize batchlog flushing to skip successful batches (CASSANDRA-4667)
 * include metadata for system keyspace itself in schema tables (CASSANDRA-4416)
 * add check to PropertyFileSnitch to verify presence of location for
   local node (CASSANDRA-4728)
 * add PBSPredictor consistency modeler (CASSANDRA-4261)
 * remove vestiges of Thrift unframed mode (CASSANDRA-4729)
 * optimize single-row PK lookups (CASSANDRA-4710)
 * adjust blockFor calculation to account for pending ranges due to node 
   movement (CASSANDRA-833)
 * Change CQL version to 3.0.0 and stop accepting 3.0.0-beta1 (CASSANDRA-4649)
 * (CQL3) Make prepared statement global instead of per connection 
   (CASSANDRA-4449)
 * Fix scrubbing of CQL3 created tables (CASSANDRA-4685)
 * (CQL3) Fix validation when using counter and regular columns in the same 
   table (CASSANDRA-4706)
 * Fix bug starting Cassandra with simple authentication (CASSANDRA-4648)
 * Add support for batchlog in CQL3 (CASSANDRA-4545, 4738)
 * Add support for multiple column family outputs in CFOF (CASSANDRA-4208)
 * Support repairing only the local DC nodes (CASSANDRA-4747)
 * Use rpc_address for binary protocol and change default port (CASSANRA-4751)
 * Fix use of collections in prepared statements (CASSANDRA-4739)
 * Store more information into peers table (CASSANDRA-4351, 4814)
 * Configurable bucket size for size tiered compaction (CASSANDRA-4704)
 * Run leveled compaction in parallel (CASSANDRA-4310)
 * Fix potential NPE during CFS reload (CASSANDRA-4786)
 * Composite indexes may miss results (CASSANDRA-4796)
 * Move consistency level to the protocol level (CASSANDRA-4734, 4824)
 * Fix Subcolumn slice ends not respected (CASSANDRA-4826)
 * Fix Assertion error in cql3 select (CASSANDRA-4783)
 * Fix list prepend logic (CQL3) (CASSANDRA-4835)
 * Add booleans as literals in CQL3 (CASSANDRA-4776)
 * Allow renaming PK columns in CQL3 (CASSANDRA-4822)
 * Fix binary protocol NEW_NODE event (CASSANDRA-4679)
 * Fix potential infinite loop in tombstone compaction (CASSANDRA-4781)
 * Remove system tables accounting from schema (CASSANDRA-4850)
 * (cql3) Force provided columns in clustering key order in 
   'CLUSTERING ORDER BY' (CASSANDRA-4881)
 * Fix composite index bug (CASSANDRA-4884)
 * Fix short read protection for CQL3 (CASSANDRA-4882)
 * Add tracing support to the binary protocol (CASSANDRA-4699)
 * (cql3) Don't allow prepared marker inside collections (CASSANDRA-4890)
 * Re-allow order by on non-selected columns (CASSANDRA-4645)
 * Bug when composite index is created in a table having collections (CASSANDRA-4909)
 * log index scan subject in CompositesSearcher (CASSANDRA-4904)
Merged from 1.1:
 * add get[Row|Key]CacheEntries to CacheServiceMBean (CASSANDRA-4859)
 * fix get_paged_slice to wrap to next row correctly (CASSANDRA-4816)
 * fix indexing empty column values (CASSANDRA-4832)
 * allow JdbcDate to compose null Date objects (CASSANDRA-4830)
 * fix possible stackoverflow when compacting 1000s of sstables
   (CASSANDRA-4765)
 * fix wrong leveled compaction progress calculation (CASSANDRA-4807)
 * add a close() method to CRAR to prevent leaking file descriptors (CASSANDRA-4820)
 * fix potential infinite loop in get_count (CASSANDRA-4833)
 * fix compositeType.{get/from}String methods (CASSANDRA-4842)
 * (CQL) fix CREATE COLUMNFAMILY permissions check (CASSANDRA-4864)
 * Fix DynamicCompositeType same type comparison (CASSANDRA-4711)
 * Fix duplicate SSTable reference when stream session failed (CASSANDRA-3306)
 * Allow static CF definition with compact storage (CASSANDRA-4910)
 * Fix endless loop/compaction of schema_* CFs due to broken timestamps (CASSANDRA-4880)
 * Fix 'wrong class type' assertion in CounterColumn (CASSANDRA-4976)


1.2-beta1
 * add atomic_batch_mutate (CASSANDRA-4542, -4635)
 * increase default max_hint_window_in_ms to 3h (CASSANDRA-4632)
 * include message initiation time to replicas so they can more
   accurately drop timed-out requests (CASSANDRA-2858)
 * fix clientutil.jar dependencies (CASSANDRA-4566)
 * optimize WriteResponse (CASSANDRA-4548)
 * new metrics (CASSANDRA-4009)
 * redesign KEYS indexes to avoid read-before-write (CASSANDRA-2897)
 * debug tracing (CASSANDRA-1123)
 * parallelize row cache loading (CASSANDRA-4282)
 * Make compaction, flush JBOD-aware (CASSANDRA-4292)
 * run local range scans on the read stage (CASSANDRA-3687)
 * clean up ioexceptions (CASSANDRA-2116)
 * add disk_failure_policy (CASSANDRA-2118)
 * Introduce new json format with row level deletion (CASSANDRA-4054)
 * remove redundant "name" column from schema_keyspaces (CASSANDRA-4433)
 * improve "nodetool ring" handling of multi-dc clusters (CASSANDRA-3047)
 * update NTS calculateNaturalEndpoints to be O(N log N) (CASSANDRA-3881)
 * split up rpc timeout by operation type (CASSANDRA-2819)
 * rewrite key cache save/load to use only sequential i/o (CASSANDRA-3762)
 * update MS protocol with a version handshake + broadcast address id
   (CASSANDRA-4311)
 * multithreaded hint replay (CASSANDRA-4189)
 * add inter-node message compression (CASSANDRA-3127)
 * remove COPP (CASSANDRA-2479)
 * Track tombstone expiration and compact when tombstone content is
   higher than a configurable threshold, default 20% (CASSANDRA-3442, 4234)
 * update MurmurHash to version 3 (CASSANDRA-2975)
 * (CLI) track elapsed time for `delete' operation (CASSANDRA-4060)
 * (CLI) jline version is bumped to 1.0 to properly  support
   'delete' key function (CASSANDRA-4132)
 * Save IndexSummary into new SSTable 'Summary' component (CASSANDRA-2392, 4289)
 * Add support for range tombstones (CASSANDRA-3708)
 * Improve MessagingService efficiency (CASSANDRA-3617)
 * Avoid ID conflicts from concurrent schema changes (CASSANDRA-3794)
 * Set thrift HSHA server thread limit to unlimited by default (CASSANDRA-4277)
 * Avoids double serialization of CF id in RowMutation messages
   (CASSANDRA-4293)
 * stream compressed sstables directly with java nio (CASSANDRA-4297)
 * Support multiple ranges in SliceQueryFilter (CASSANDRA-3885)
 * Add column metadata to system column families (CASSANDRA-4018)
 * (cql3) Always use composite types by default (CASSANDRA-4329)
 * (cql3) Add support for set, map and list (CASSANDRA-3647)
 * Validate date type correctly (CASSANDRA-4441)
 * (cql3) Allow definitions with only a PK (CASSANDRA-4361)
 * (cql3) Add support for row key composites (CASSANDRA-4179)
 * improve DynamicEndpointSnitch by using reservoir sampling (CASSANDRA-4038)
 * (cql3) Add support for 2ndary indexes (CASSANDRA-3680)
 * (cql3) fix defining more than one PK to be invalid (CASSANDRA-4477)
 * remove schema agreement checking from all external APIs (Thrift, CQL and CQL3) (CASSANDRA-4487)
 * add Murmur3Partitioner and make it default for new installations (CASSANDRA-3772, 4621)
 * (cql3) update pseudo-map syntax to use map syntax (CASSANDRA-4497)
 * Finer grained exceptions hierarchy and provides error code with exceptions (CASSANDRA-3979)
 * Adds events push to binary protocol (CASSANDRA-4480)
 * Rewrite nodetool help (CASSANDRA-2293)
 * Make CQL3 the default for CQL (CASSANDRA-4640)
 * update stress tool to be able to use CQL3 (CASSANDRA-4406)
 * Accept all thrift update on CQL3 cf but don't expose their metadata (CASSANDRA-4377)
 * Replace Throttle with Guava's RateLimiter for HintedHandOff (CASSANDRA-4541)
 * fix counter add/get using CQL2 and CQL3 in stress tool (CASSANDRA-4633)
 * Add sstable count per level to cfstats (CASSANDRA-4537)
 * (cql3) Add ALTER KEYSPACE statement (CASSANDRA-4611)
 * (cql3) Allow defining default consistency levels (CASSANDRA-4448)
 * (cql3) Fix queries using LIMIT missing results (CASSANDRA-4579)
 * fix cross-version gossip messaging (CASSANDRA-4576)
 * added inet data type (CASSANDRA-4627)


1.1.6
 * Wait for writes on synchronous read digest mismatch (CASSANDRA-4792)
 * fix commitlog replay for nanotime-infected sstables (CASSANDRA-4782)
 * preflight check ttl for maximum of 20 years (CASSANDRA-4771)
 * (Pig) fix widerow input with single column rows (CASSANDRA-4789)
 * Fix HH to compact with correct gcBefore, which avoids wiping out
   undelivered hints (CASSANDRA-4772)
 * LCS will merge up to 32 L0 sstables as intended (CASSANDRA-4778)
 * NTS will default unconfigured DC replicas to zero (CASSANDRA-4675)
 * use default consistency level in counter validation if none is
   explicitly provide (CASSANDRA-4700)
 * Improve IAuthority interface by introducing fine-grained
   access permissions and grant/revoke commands (CASSANDRA-4490, 4644)
 * fix assumption error in CLI when updating/describing keyspace 
   (CASSANDRA-4322)
 * Adds offline sstablescrub to debian packaging (CASSANDRA-4642)
 * Automatic fixing of overlapping leveled sstables (CASSANDRA-4644)
 * fix error when using ORDER BY with extended selections (CASSANDRA-4689)
 * (CQL3) Fix validation for IN queries for non-PK cols (CASSANDRA-4709)
 * fix re-created keyspace disappering after 1.1.5 upgrade 
   (CASSANDRA-4698, 4752)
 * (CLI) display elapsed time in 2 fraction digits (CASSANDRA-3460)
 * add authentication support to sstableloader (CASSANDRA-4712)
 * Fix CQL3 'is reversed' logic (CASSANDRA-4716, 4759)
 * (CQL3) Don't return ReversedType in result set metadata (CASSANDRA-4717)
 * Backport adding AlterKeyspace statement (CASSANDRA-4611)
 * (CQL3) Correcty accept upper-case data types (CASSANDRA-4770)
 * Add binary protocol events for schema changes (CASSANDRA-4684)
Merged from 1.0:
 * Switch from NBHM to CHM in MessagingService's callback map, which
   prevents OOM in long-running instances (CASSANDRA-4708)


1.1.5
 * add SecondaryIndex.reload API (CASSANDRA-4581)
 * use millis + atomicint for commitlog segment creation instead of
   nanotime, which has issues under some hypervisors (CASSANDRA-4601)
 * fix FD leak in slice queries (CASSANDRA-4571)
 * avoid recursion in leveled compaction (CASSANDRA-4587)
 * increase stack size under Java7 to 180K
 * Log(info) schema changes (CASSANDRA-4547)
 * Change nodetool setcachecapcity to manipulate global caches (CASSANDRA-4563)
 * (cql3) fix setting compaction strategy (CASSANDRA-4597)
 * fix broken system.schema_* timestamps on system startup (CASSANDRA-4561)
 * fix wrong skip of cache saving (CASSANDRA-4533)
 * Avoid NPE when lost+found is in data dir (CASSANDRA-4572)
 * Respect five-minute flush moratorium after initial CL replay (CASSANDRA-4474)
 * Adds ntp as recommended in debian packaging (CASSANDRA-4606)
 * Configurable transport in CF Record{Reader|Writer} (CASSANDRA-4558)
 * (cql3) fix potential NPE with both equal and unequal restriction (CASSANDRA-4532)
 * (cql3) improves ORDER BY validation (CASSANDRA-4624)
 * Fix potential deadlock during counter writes (CASSANDRA-4578)
 * Fix cql error with ORDER BY when using IN (CASSANDRA-4612)
Merged from 1.0:
 * increase Xss to 160k to accomodate latest 1.6 JVMs (CASSANDRA-4602)
 * fix toString of hint destination tokens (CASSANDRA-4568)
 * Fix multiple values for CurrentLocal NodeID (CASSANDRA-4626)


1.1.4
 * fix offline scrub to catch >= out of order rows (CASSANDRA-4411)
 * fix cassandra-env.sh on RHEL and other non-dash-based systems 
   (CASSANDRA-4494)
Merged from 1.0:
 * (Hadoop) fix setting key length for old-style mapred api (CASSANDRA-4534)
 * (Hadoop) fix iterating through a resultset consisting entirely
   of tombstoned rows (CASSANDRA-4466)
 * Fix multiple values for CurrentLocal NodeID (CASSANDRA-4626)


1.1.3
 * (cqlsh) add COPY TO (CASSANDRA-4434)
 * munmap commitlog segments before rename (CASSANDRA-4337)
 * (JMX) rename getRangeKeySample to sampleKeyRange to avoid returning
   multi-MB results as an attribute (CASSANDRA-4452)
 * flush based on data size, not throughput; overwritten columns no 
   longer artificially inflate liveRatio (CASSANDRA-4399)
 * update default commitlog segment size to 32MB and total commitlog
   size to 32/1024 MB for 32/64 bit JVMs, respectively (CASSANDRA-4422)
 * avoid using global partitioner to estimate ranges in index sstables
   (CASSANDRA-4403)
 * restore pre-CASSANDRA-3862 approach to removing expired tombstones
   from row cache during compaction (CASSANDRA-4364)
 * (stress) support for CQL prepared statements (CASSANDRA-3633)
 * Correctly catch exception when Snappy cannot be loaded (CASSANDRA-4400)
 * (cql3) Support ORDER BY when IN condition is given in WHERE clause (CASSANDRA-4327)
 * (cql3) delete "component_index" column on DROP TABLE call (CASSANDRA-4420)
 * change nanoTime() to currentTimeInMillis() in schema related code (CASSANDRA-4432)
 * add a token generation tool (CASSANDRA-3709)
 * Fix LCS bug with sstable containing only 1 row (CASSANDRA-4411)
 * fix "Can't Modify Index Name" problem on CF update (CASSANDRA-4439)
 * Fix assertion error in getOverlappingSSTables during repair (CASSANDRA-4456)
 * fix nodetool's setcompactionthreshold command (CASSANDRA-4455)
 * Ensure compacted files are never used, to avoid counter overcount (CASSANDRA-4436)
Merged from 1.0:
 * Push the validation of secondary index values to the SecondaryIndexManager (CASSANDRA-4240)
 * (Hadoop) fix iterating through a resultset consisting entirely
   of tombstoned rows (CASSANDRA-4466)
 * allow dropping columns shadowed by not-yet-expired supercolumn or row
   tombstones in PrecompactedRow (CASSANDRA-4396)


1.1.2
 * Fix cleanup not deleting index entries (CASSANDRA-4379)
 * Use correct partitioner when saving + loading caches (CASSANDRA-4331)
 * Check schema before trying to export sstable (CASSANDRA-2760)
 * Raise a meaningful exception instead of NPE when PFS encounters
   an unconfigured node + no default (CASSANDRA-4349)
 * fix bug in sstable blacklisting with LCS (CASSANDRA-4343)
 * LCS no longer promotes tiny sstables out of L0 (CASSANDRA-4341)
 * skip tombstones during hint replay (CASSANDRA-4320)
 * fix NPE in compactionstats (CASSANDRA-4318)
 * enforce 1m min keycache for auto (CASSANDRA-4306)
 * Have DeletedColumn.isMFD always return true (CASSANDRA-4307)
 * (cql3) exeption message for ORDER BY constraints said primary filter can be
    an IN clause, which is misleading (CASSANDRA-4319)
 * (cql3) Reject (not yet supported) creation of 2ndardy indexes on tables with
   composite primary keys (CASSANDRA-4328)
 * Set JVM stack size to 160k for java 7 (CASSANDRA-4275)
 * cqlsh: add COPY command to load data from CSV flat files (CASSANDRA-4012)
 * CFMetaData.fromThrift to throw ConfigurationException upon error (CASSANDRA-4353)
 * Use CF comparator to sort indexed columns in SecondaryIndexManager
   (CASSANDRA-4365)
 * add strategy_options to the KSMetaData.toString() output (CASSANDRA-4248)
 * (cql3) fix range queries containing unqueried results (CASSANDRA-4372)
 * (cql3) allow updating column_alias types (CASSANDRA-4041)
 * (cql3) Fix deletion bug (CASSANDRA-4193)
 * Fix computation of overlapping sstable for leveled compaction (CASSANDRA-4321)
 * Improve scrub and allow to run it offline (CASSANDRA-4321)
 * Fix assertionError in StorageService.bulkLoad (CASSANDRA-4368)
 * (cqlsh) add option to authenticate to a keyspace at startup (CASSANDRA-4108)
 * (cqlsh) fix ASSUME functionality (CASSANDRA-4352)
 * Fix ColumnFamilyRecordReader to not return progress > 100% (CASSANDRA-3942)
Merged from 1.0:
 * Set gc_grace on index CF to 0 (CASSANDRA-4314)


1.1.1
 * allow larger cache capacities than 2GB (CASSANDRA-4150)
 * add getsstables command to nodetool (CASSANDRA-4199)
 * apply parent CF compaction settings to secondary index CFs (CASSANDRA-4280)
 * preserve commitlog size cap when recycling segments at startup
   (CASSANDRA-4201)
 * (Hadoop) fix split generation regression (CASSANDRA-4259)
 * ignore min/max compactions settings in LCS, while preserving
   behavior that min=max=0 disables autocompaction (CASSANDRA-4233)
 * log number of rows read from saved cache (CASSANDRA-4249)
 * calculate exact size required for cleanup operations (CASSANDRA-1404)
 * avoid blocking additional writes during flush when the commitlog
   gets behind temporarily (CASSANDRA-1991)
 * enable caching on index CFs based on data CF cache setting (CASSANDRA-4197)
 * warn on invalid replication strategy creation options (CASSANDRA-4046)
 * remove [Freeable]Memory finalizers (CASSANDRA-4222)
 * include tombstone size in ColumnFamily.size, which can prevent OOM
   during sudden mass delete operations by yielding a nonzero liveRatio
   (CASSANDRA-3741)
 * Open 1 sstableScanner per level for leveled compaction (CASSANDRA-4142)
 * Optimize reads when row deletion timestamps allow us to restrict
   the set of sstables we check (CASSANDRA-4116)
 * add support for commitlog archiving and point-in-time recovery
   (CASSANDRA-3690)
 * avoid generating redundant compaction tasks during streaming
   (CASSANDRA-4174)
 * add -cf option to nodetool snapshot, and takeColumnFamilySnapshot to
   StorageService mbean (CASSANDRA-556)
 * optimize cleanup to drop entire sstables where possible (CASSANDRA-4079)
 * optimize truncate when autosnapshot is disabled (CASSANDRA-4153)
 * update caches to use byte[] keys to reduce memory overhead (CASSANDRA-3966)
 * add column limit to cli (CASSANDRA-3012, 4098)
 * clean up and optimize DataOutputBuffer, used by CQL compression and
   CompositeType (CASSANDRA-4072)
 * optimize commitlog checksumming (CASSANDRA-3610)
 * identify and blacklist corrupted SSTables from future compactions 
   (CASSANDRA-2261)
 * Move CfDef and KsDef validation out of thrift (CASSANDRA-4037)
 * Expose API to repair a user provided range (CASSANDRA-3912)
 * Add way to force the cassandra-cli to refresh its schema (CASSANDRA-4052)
 * Avoid having replicate on write tasks stacking up at CL.ONE (CASSANDRA-2889)
 * (cql3) Backwards compatibility for composite comparators in non-cql3-aware
   clients (CASSANDRA-4093)
 * (cql3) Fix order by for reversed queries (CASSANDRA-4160)
 * (cql3) Add ReversedType support (CASSANDRA-4004)
 * (cql3) Add timeuuid type (CASSANDRA-4194)
 * (cql3) Minor fixes (CASSANDRA-4185)
 * (cql3) Fix prepared statement in BATCH (CASSANDRA-4202)
 * (cql3) Reduce the list of reserved keywords (CASSANDRA-4186)
 * (cql3) Move max/min compaction thresholds to compaction strategy options
   (CASSANDRA-4187)
 * Fix exception during move when localhost is the only source (CASSANDRA-4200)
 * (cql3) Allow paging through non-ordered partitioner results (CASSANDRA-3771)
 * (cql3) Fix drop index (CASSANDRA-4192)
 * (cql3) Don't return range ghosts anymore (CASSANDRA-3982)
 * fix re-creating Keyspaces/ColumnFamilies with the same name as dropped
   ones (CASSANDRA-4219)
 * fix SecondaryIndex LeveledManifest save upon snapshot (CASSANDRA-4230)
 * fix missing arrayOffset in FBUtilities.hash (CASSANDRA-4250)
 * (cql3) Add name of parameters in CqlResultSet (CASSANDRA-4242)
 * (cql3) Correctly validate order by queries (CASSANDRA-4246)
 * rename stress to cassandra-stress for saner packaging (CASSANDRA-4256)
 * Fix exception on colum metadata with non-string comparator (CASSANDRA-4269)
 * Check for unknown/invalid compression options (CASSANDRA-4266)
 * (cql3) Adds simple access to column timestamp and ttl (CASSANDRA-4217)
 * (cql3) Fix range queries with secondary indexes (CASSANDRA-4257)
 * Better error messages from improper input in cli (CASSANDRA-3865)
 * Try to stop all compaction upon Keyspace or ColumnFamily drop (CASSANDRA-4221)
 * (cql3) Allow keyspace properties to contain hyphens (CASSANDRA-4278)
 * (cql3) Correctly validate keyspace access in create table (CASSANDRA-4296)
 * Avoid deadlock in migration stage (CASSANDRA-3882)
 * Take supercolumn names and deletion info into account in memtable throughput
   (CASSANDRA-4264)
 * Add back backward compatibility for old style replication factor (CASSANDRA-4294)
 * Preserve compatibility with pre-1.1 index queries (CASSANDRA-4262)
Merged from 1.0:
 * Fix super columns bug where cache is not updated (CASSANDRA-4190)
 * fix maxTimestamp to include row tombstones (CASSANDRA-4116)
 * (CLI) properly handle quotes in create/update keyspace commands (CASSANDRA-4129)
 * Avoids possible deadlock during bootstrap (CASSANDRA-4159)
 * fix stress tool that hangs forever on timeout or error (CASSANDRA-4128)
 * stress tool to return appropriate exit code on failure (CASSANDRA-4188)
 * fix compaction NPE when out of disk space and assertions disabled
   (CASSANDRA-3985)
 * synchronize LCS getEstimatedTasks to avoid CME (CASSANDRA-4255)
 * ensure unique streaming session id's (CASSANDRA-4223)
 * kick off background compaction when min/max thresholds change 
   (CASSANDRA-4279)
 * improve ability of STCS.getBuckets to deal with 100s of 1000s of
   sstables, such as when convertinb back from LCS (CASSANDRA-4287)
 * Oversize integer in CQL throws NumberFormatException (CASSANDRA-4291)
 * fix 1.0.x node join to mixed version cluster, other nodes >= 1.1 (CASSANDRA-4195)
 * Fix LCS splitting sstable base on uncompressed size (CASSANDRA-4419)
 * Push the validation of secondary index values to the SecondaryIndexManager (CASSANDRA-4240)
 * Don't purge columns during upgradesstables (CASSANDRA-4462)
 * Make cqlsh work with piping (CASSANDRA-4113)
 * Validate arguments for nodetool decommission (CASSANDRA-4061)
 * Report thrift status in nodetool info (CASSANDRA-4010)


1.1.0-final
 * average a reduced liveRatio estimate with the previous one (CASSANDRA-4065)
 * Allow KS and CF names up to 48 characters (CASSANDRA-4157)
 * fix stress build (CASSANDRA-4140)
 * add time remaining estimate to nodetool compactionstats (CASSANDRA-4167)
 * (cql) fix NPE in cql3 ALTER TABLE (CASSANDRA-4163)
 * (cql) Add support for CL.TWO and CL.THREE in CQL (CASSANDRA-4156)
 * (cql) Fix type in CQL3 ALTER TABLE preventing update (CASSANDRA-4170)
 * (cql) Throw invalid exception from CQL3 on obsolete options (CASSANDRA-4171)
 * (cqlsh) fix recognizing uppercase SELECT keyword (CASSANDRA-4161)
 * Pig: wide row support (CASSANDRA-3909)
Merged from 1.0:
 * avoid streaming empty files with bulk loader if sstablewriter errors out
   (CASSANDRA-3946)


1.1-rc1
 * Include stress tool in binary builds (CASSANDRA-4103)
 * (Hadoop) fix wide row iteration when last row read was deleted
   (CASSANDRA-4154)
 * fix read_repair_chance to really default to 0.1 in the cli (CASSANDRA-4114)
 * Adds caching and bloomFilterFpChange to CQL options (CASSANDRA-4042)
 * Adds posibility to autoconfigure size of the KeyCache (CASSANDRA-4087)
 * fix KEYS index from skipping results (CASSANDRA-3996)
 * Remove sliced_buffer_size_in_kb dead option (CASSANDRA-4076)
 * make loadNewSStable preserve sstable version (CASSANDRA-4077)
 * Respect 1.0 cache settings as much as possible when upgrading 
   (CASSANDRA-4088)
 * relax path length requirement for sstable files when upgrading on 
   non-Windows platforms (CASSANDRA-4110)
 * fix terminination of the stress.java when errors were encountered
   (CASSANDRA-4128)
 * Move CfDef and KsDef validation out of thrift (CASSANDRA-4037)
 * Fix get_paged_slice (CASSANDRA-4136)
 * CQL3: Support slice with exclusive start and stop (CASSANDRA-3785)
Merged from 1.0:
 * support PropertyFileSnitch in bulk loader (CASSANDRA-4145)
 * add auto_snapshot option allowing disabling snapshot before drop/truncate
   (CASSANDRA-3710)
 * allow short snitch names (CASSANDRA-4130)


1.1-beta2
 * rename loaded sstables to avoid conflicts with local snapshots
   (CASSANDRA-3967)
 * start hint replay as soon as FD notifies that the target is back up
   (CASSANDRA-3958)
 * avoid unproductive deserializing of cached rows during compaction
   (CASSANDRA-3921)
 * fix concurrency issues with CQL keyspace creation (CASSANDRA-3903)
 * Show Effective Owership via Nodetool ring <keyspace> (CASSANDRA-3412)
 * Update ORDER BY syntax for CQL3 (CASSANDRA-3925)
 * Fix BulkRecordWriter to not throw NPE if reducer gets no map data from Hadoop (CASSANDRA-3944)
 * Fix bug with counters in super columns (CASSANDRA-3821)
 * Remove deprecated merge_shard_chance (CASSANDRA-3940)
 * add a convenient way to reset a node's schema (CASSANDRA-2963)
 * fix for intermittent SchemaDisagreementException (CASSANDRA-3884)
 * CLI `list <CF>` to limit number of columns and their order (CASSANDRA-3012)
 * ignore deprecated KsDef/CfDef/ColumnDef fields in native schema (CASSANDRA-3963)
 * CLI to report when unsupported column_metadata pair was given (CASSANDRA-3959)
 * reincarnate removed and deprecated KsDef/CfDef attributes (CASSANDRA-3953)
 * Fix race between writes and read for cache (CASSANDRA-3862)
 * perform static initialization of StorageProxy on start-up (CASSANDRA-3797)
 * support trickling fsync() on writes (CASSANDRA-3950)
 * expose counters for unavailable/timeout exceptions given to thrift clients (CASSANDRA-3671)
 * avoid quadratic startup time in LeveledManifest (CASSANDRA-3952)
 * Add type information to new schema_ columnfamilies and remove thrift
   serialization for schema (CASSANDRA-3792)
 * add missing column validator options to the CLI help (CASSANDRA-3926)
 * skip reading saved key cache if CF's caching strategy is NONE or ROWS_ONLY (CASSANDRA-3954)
 * Unify migration code (CASSANDRA-4017)
Merged from 1.0:
 * cqlsh: guess correct version of Python for Arch Linux (CASSANDRA-4090)
 * (CLI) properly handle quotes in create/update keyspace commands (CASSANDRA-4129)
 * Avoids possible deadlock during bootstrap (CASSANDRA-4159)
 * fix stress tool that hangs forever on timeout or error (CASSANDRA-4128)
 * Fix super columns bug where cache is not updated (CASSANDRA-4190)
 * stress tool to return appropriate exit code on failure (CASSANDRA-4188)


1.0.9
 * improve index sampling performance (CASSANDRA-4023)
 * always compact away deleted hints immediately after handoff (CASSANDRA-3955)
 * delete hints from dropped ColumnFamilies on handoff instead of
   erroring out (CASSANDRA-3975)
 * add CompositeType ref to the CLI doc for create/update column family (CASSANDRA-3980)
 * Pig: support Counter ColumnFamilies (CASSANDRA-3973)
 * Pig: Composite column support (CASSANDRA-3684)
 * Avoid NPE during repair when a keyspace has no CFs (CASSANDRA-3988)
 * Fix division-by-zero error on get_slice (CASSANDRA-4000)
 * don't change manifest level for cleanup, scrub, and upgradesstables
   operations under LeveledCompactionStrategy (CASSANDRA-3989, 4112)
 * fix race leading to super columns assertion failure (CASSANDRA-3957)
 * fix NPE on invalid CQL delete command (CASSANDRA-3755)
 * allow custom types in CLI's assume command (CASSANDRA-4081)
 * fix totalBytes count for parallel compactions (CASSANDRA-3758)
 * fix intermittent NPE in get_slice (CASSANDRA-4095)
 * remove unnecessary asserts in native code interfaces (CASSANDRA-4096)
 * Validate blank keys in CQL to avoid assertion errors (CASSANDRA-3612)
 * cqlsh: fix bad decoding of some column names (CASSANDRA-4003)
 * cqlsh: fix incorrect padding with unicode chars (CASSANDRA-4033)
 * Fix EC2 snitch incorrectly reporting region (CASSANDRA-4026)
 * Shut down thrift during decommission (CASSANDRA-4086)
 * Expose nodetool cfhistograms for 2ndary indexes (CASSANDRA-4063)
Merged from 0.8:
 * Fix ConcurrentModificationException in gossiper (CASSANDRA-4019)


1.1-beta1
 * (cqlsh)
   + add SOURCE and CAPTURE commands, and --file option (CASSANDRA-3479)
   + add ALTER COLUMNFAMILY WITH (CASSANDRA-3523)
   + bundle Python dependencies with Cassandra (CASSANDRA-3507)
   + added to Debian package (CASSANDRA-3458)
   + display byte data instead of erroring out on decode failure 
     (CASSANDRA-3874)
 * add nodetool rebuild_index (CASSANDRA-3583)
 * add nodetool rangekeysample (CASSANDRA-2917)
 * Fix streaming too much data during move operations (CASSANDRA-3639)
 * Nodetool and CLI connect to localhost by default (CASSANDRA-3568)
 * Reduce memory used by primary index sample (CASSANDRA-3743)
 * (Hadoop) separate input/output configurations (CASSANDRA-3197, 3765)
 * avoid returning internal Cassandra classes over JMX (CASSANDRA-2805)
 * add row-level isolation via SnapTree (CASSANDRA-2893)
 * Optimize key count estimation when opening sstable on startup
   (CASSANDRA-2988)
 * multi-dc replication optimization supporting CL > ONE (CASSANDRA-3577)
 * add command to stop compactions (CASSANDRA-1740, 3566, 3582)
 * multithreaded streaming (CASSANDRA-3494)
 * removed in-tree redhat spec (CASSANDRA-3567)
 * "defragment" rows for name-based queries under STCS, again (CASSANDRA-2503)
 * Recycle commitlog segments for improved performance 
   (CASSANDRA-3411, 3543, 3557, 3615)
 * update size-tiered compaction to prioritize small tiers (CASSANDRA-2407)
 * add message expiration logic to OutboundTcpConnection (CASSANDRA-3005)
 * off-heap cache to use sun.misc.Unsafe instead of JNA (CASSANDRA-3271)
 * EACH_QUORUM is only supported for writes (CASSANDRA-3272)
 * replace compactionlock use in schema migration by checking CFS.isValid
   (CASSANDRA-3116)
 * recognize that "SELECT first ... *" isn't really "SELECT *" (CASSANDRA-3445)
 * Use faster bytes comparison (CASSANDRA-3434)
 * Bulk loader is no longer a fat client, (HADOOP) bulk load output format
   (CASSANDRA-3045)
 * (Hadoop) add support for KeyRange.filter
 * remove assumption that keys and token are in bijection
   (CASSANDRA-1034, 3574, 3604)
 * always remove endpoints from delevery queue in HH (CASSANDRA-3546)
 * fix race between cf flush and its 2ndary indexes flush (CASSANDRA-3547)
 * fix potential race in AES when a repair fails (CASSANDRA-3548)
 * Remove columns shadowed by a deleted container even when we cannot purge
   (CASSANDRA-3538)
 * Improve memtable slice iteration performance (CASSANDRA-3545)
 * more efficient allocation of small bloom filters (CASSANDRA-3618)
 * Use separate writer thread in SSTableSimpleUnsortedWriter (CASSANDRA-3619)
 * fsync the directory after new sstable or commitlog segment are created (CASSANDRA-3250)
 * fix minor issues reported by FindBugs (CASSANDRA-3658)
 * global key/row caches (CASSANDRA-3143, 3849)
 * optimize memtable iteration during range scan (CASSANDRA-3638)
 * introduce 'crc_check_chance' in CompressionParameters to support
   a checksum percentage checking chance similarly to read-repair (CASSANDRA-3611)
 * a way to deactivate global key/row cache on per-CF basis (CASSANDRA-3667)
 * fix LeveledCompactionStrategy broken because of generation pre-allocation
   in LeveledManifest (CASSANDRA-3691)
 * finer-grained control over data directories (CASSANDRA-2749)
 * Fix ClassCastException during hinted handoff (CASSANDRA-3694)
 * Upgrade Thrift to 0.7 (CASSANDRA-3213)
 * Make stress.java insert operation to use microseconds (CASSANDRA-3725)
 * Allows (internally) doing a range query with a limit of columns instead of
   rows (CASSANDRA-3742)
 * Allow rangeSlice queries to be start/end inclusive/exclusive (CASSANDRA-3749)
 * Fix BulkLoader to support new SSTable layout and add stream
   throttling to prevent an NPE when there is no yaml config (CASSANDRA-3752)
 * Allow concurrent schema migrations (CASSANDRA-1391, 3832)
 * Add SnapshotCommand to trigger snapshot on remote node (CASSANDRA-3721)
 * Make CFMetaData conversions to/from thrift/native schema inverses
   (CASSANDRA_3559)
 * Add initial code for CQL 3.0-beta (CASSANDRA-2474, 3781, 3753)
 * Add wide row support for ColumnFamilyInputFormat (CASSANDRA-3264)
 * Allow extending CompositeType comparator (CASSANDRA-3657)
 * Avoids over-paging during get_count (CASSANDRA-3798)
 * Add new command to rebuild a node without (repair) merkle tree calculations
   (CASSANDRA-3483, 3922)
 * respect not only row cache capacity but caching mode when
   trying to read data (CASSANDRA-3812)
 * fix system tests (CASSANDRA-3827)
 * CQL support for altering row key type in ALTER TABLE (CASSANDRA-3781)
 * turn compression on by default (CASSANDRA-3871)
 * make hexToBytes refuse invalid input (CASSANDRA-2851)
 * Make secondary indexes CF inherit compression and compaction from their
   parent CF (CASSANDRA-3877)
 * Finish cleanup up tombstone purge code (CASSANDRA-3872)
 * Avoid NPE on aboarted stream-out sessions (CASSANDRA-3904)
 * BulkRecordWriter throws NPE for counter columns (CASSANDRA-3906)
 * Support compression using BulkWriter (CASSANDRA-3907)


1.0.8
 * fix race between cleanup and flush on secondary index CFSes (CASSANDRA-3712)
 * avoid including non-queried nodes in rangeslice read repair
   (CASSANDRA-3843)
 * Only snapshot CF being compacted for snapshot_before_compaction 
   (CASSANDRA-3803)
 * Log active compactions in StatusLogger (CASSANDRA-3703)
 * Compute more accurate compaction score per level (CASSANDRA-3790)
 * Return InvalidRequest when using a keyspace that doesn't exist
   (CASSANDRA-3764)
 * disallow user modification of System keyspace (CASSANDRA-3738)
 * allow using sstable2json on secondary index data (CASSANDRA-3738)
 * (cqlsh) add DESCRIBE COLUMNFAMILIES (CASSANDRA-3586)
 * (cqlsh) format blobs correctly and use colors to improve output
   readability (CASSANDRA-3726)
 * synchronize BiMap of bootstrapping tokens (CASSANDRA-3417)
 * show index options in CLI (CASSANDRA-3809)
 * add optional socket timeout for streaming (CASSANDRA-3838)
 * fix truncate not to leave behind non-CFS backed secondary indexes
   (CASSANDRA-3844)
 * make CLI `show schema` to use output stream directly instead
   of StringBuilder (CASSANDRA-3842)
 * remove the wait on hint future during write (CASSANDRA-3870)
 * (cqlsh) ignore missing CfDef opts (CASSANDRA-3933)
 * (cqlsh) look for cqlshlib relative to realpath (CASSANDRA-3767)
 * Fix short read protection (CASSANDRA-3934)
 * Make sure infered and actual schema match (CASSANDRA-3371)
 * Fix NPE during HH delivery (CASSANDRA-3677)
 * Don't put boostrapping node in 'hibernate' status (CASSANDRA-3737)
 * Fix double quotes in windows bat files (CASSANDRA-3744)
 * Fix bad validator lookup (CASSANDRA-3789)
 * Fix soft reset in EC2MultiRegionSnitch (CASSANDRA-3835)
 * Don't leave zombie connections with THSHA thrift server (CASSANDRA-3867)
 * (cqlsh) fix deserialization of data (CASSANDRA-3874)
 * Fix removetoken force causing an inconsistent state (CASSANDRA-3876)
 * Fix ahndling of some types with Pig (CASSANDRA-3886)
 * Don't allow to drop the system keyspace (CASSANDRA-3759)
 * Make Pig deletes disabled by default and configurable (CASSANDRA-3628)
Merged from 0.8:
 * (Pig) fix CassandraStorage to use correct comparator in Super ColumnFamily
   case (CASSANDRA-3251)
 * fix thread safety issues in commitlog replay, primarily affecting
   systems with many (100s) of CF definitions (CASSANDRA-3751)
 * Fix relevant tombstone ignored with super columns (CASSANDRA-3875)


1.0.7
 * fix regression in HH page size calculation (CASSANDRA-3624)
 * retry failed stream on IOException (CASSANDRA-3686)
 * allow configuring bloom_filter_fp_chance (CASSANDRA-3497)
 * attempt hint delivery every ten minutes, or when failure detector
   notifies us that a node is back up, whichever comes first.  hint
   handoff throttle delay default changed to 1ms, from 50 (CASSANDRA-3554)
 * add nodetool setstreamthroughput (CASSANDRA-3571)
 * fix assertion when dropping a columnfamily with no sstables (CASSANDRA-3614)
 * more efficient allocation of small bloom filters (CASSANDRA-3618)
 * CLibrary.createHardLinkWithExec() to check for errors (CASSANDRA-3101)
 * Avoid creating empty and non cleaned writer during compaction (CASSANDRA-3616)
 * stop thrift service in shutdown hook so we can quiesce MessagingService
   (CASSANDRA-3335)
 * (CQL) compaction_strategy_options and compression_parameters for
   CREATE COLUMNFAMILY statement (CASSANDRA-3374)
 * Reset min/max compaction threshold when creating size tiered compaction
   strategy (CASSANDRA-3666)
 * Don't ignore IOException during compaction (CASSANDRA-3655)
 * Fix assertion error for CF with gc_grace=0 (CASSANDRA-3579)
 * Shutdown ParallelCompaction reducer executor after use (CASSANDRA-3711)
 * Avoid < 0 value for pending tasks in leveled compaction (CASSANDRA-3693)
 * (Hadoop) Support TimeUUID in Pig CassandraStorage (CASSANDRA-3327)
 * Check schema is ready before continuing boostrapping (CASSANDRA-3629)
 * Catch overflows during parsing of chunk_length_kb (CASSANDRA-3644)
 * Improve stream protocol mismatch errors (CASSANDRA-3652)
 * Avoid multiple thread doing HH to the same target (CASSANDRA-3681)
 * Add JMX property for rp_timeout_in_ms (CASSANDRA-2940)
 * Allow DynamicCompositeType to compare component of different types
   (CASSANDRA-3625)
 * Flush non-cfs backed secondary indexes (CASSANDRA-3659)
 * Secondary Indexes should report memory consumption (CASSANDRA-3155)
 * fix for SelectStatement start/end key are not set correctly
   when a key alias is involved (CASSANDRA-3700)
 * fix CLI `show schema` command insert of an extra comma in
   column_metadata (CASSANDRA-3714)
Merged from 0.8:
 * avoid logging (harmless) exception when GC takes < 1ms (CASSANDRA-3656)
 * prevent new nodes from thinking down nodes are up forever (CASSANDRA-3626)
 * use correct list of replicas for LOCAL_QUORUM reads when read repair
   is disabled (CASSANDRA-3696)
 * block on flush before compacting hints (may prevent OOM) (CASSANDRA-3733)


1.0.6
 * (CQL) fix cqlsh support for replicate_on_write (CASSANDRA-3596)
 * fix adding to leveled manifest after streaming (CASSANDRA-3536)
 * filter out unavailable cipher suites when using encryption (CASSANDRA-3178)
 * (HADOOP) add old-style api support for CFIF and CFRR (CASSANDRA-2799)
 * Support TimeUUIDType column names in Stress.java tool (CASSANDRA-3541)
 * (CQL) INSERT/UPDATE/DELETE/TRUNCATE commands should allow CF names to
   be qualified by keyspace (CASSANDRA-3419)
 * always remove endpoints from delevery queue in HH (CASSANDRA-3546)
 * fix race between cf flush and its 2ndary indexes flush (CASSANDRA-3547)
 * fix potential race in AES when a repair fails (CASSANDRA-3548)
 * fix default value validation usage in CLI SET command (CASSANDRA-3553)
 * Optimize componentsFor method for compaction and startup time
   (CASSANDRA-3532)
 * (CQL) Proper ColumnFamily metadata validation on CREATE COLUMNFAMILY 
   (CASSANDRA-3565)
 * fix compression "chunk_length_kb" option to set correct kb value for 
   thrift/avro (CASSANDRA-3558)
 * fix missing response during range slice repair (CASSANDRA-3551)
 * 'describe ring' moved from CLI to nodetool and available through JMX (CASSANDRA-3220)
 * add back partitioner to sstable metadata (CASSANDRA-3540)
 * fix NPE in get_count for counters (CASSANDRA-3601)
Merged from 0.8:
 * remove invalid assertion that table was opened before dropping it
   (CASSANDRA-3580)
 * range and index scans now only send requests to enough replicas to
   satisfy requested CL + RR (CASSANDRA-3598)
 * use cannonical host for local node in nodetool info (CASSANDRA-3556)
 * remove nonlocal DC write optimization since it only worked with
   CL.ONE or CL.LOCAL_QUORUM (CASSANDRA-3577, 3585)
 * detect misuses of CounterColumnType (CASSANDRA-3422)
 * turn off string interning in json2sstable, take 2 (CASSANDRA-2189)
 * validate compression parameters on add/update of the ColumnFamily 
   (CASSANDRA-3573)
 * Check for 0.0.0.0 is incorrect in CFIF (CASSANDRA-3584)
 * Increase vm.max_map_count in debian packaging (CASSANDRA-3563)
 * gossiper will never add itself to saved endpoints (CASSANDRA-3485)


1.0.5
 * revert CASSANDRA-3407 (see CASSANDRA-3540)
 * fix assertion error while forwarding writes to local nodes (CASSANDRA-3539)


1.0.4
 * fix self-hinting of timed out read repair updates and make hinted handoff
   less prone to OOMing a coordinator (CASSANDRA-3440)
 * expose bloom filter sizes via JMX (CASSANDRA-3495)
 * enforce RP tokens 0..2**127 (CASSANDRA-3501)
 * canonicalize paths exposed through JMX (CASSANDRA-3504)
 * fix "liveSize" stat when sstables are removed (CASSANDRA-3496)
 * add bloom filter FP rates to nodetool cfstats (CASSANDRA-3347)
 * record partitioner in sstable metadata component (CASSANDRA-3407)
 * add new upgradesstables nodetool command (CASSANDRA-3406)
 * skip --debug requirement to see common exceptions in CLI (CASSANDRA-3508)
 * fix incorrect query results due to invalid max timestamp (CASSANDRA-3510)
 * make sstableloader recognize compressed sstables (CASSANDRA-3521)
 * avoids race in OutboundTcpConnection in multi-DC setups (CASSANDRA-3530)
 * use SETLOCAL in cassandra.bat (CASANDRA-3506)
 * fix ConcurrentModificationException in Table.all() (CASSANDRA-3529)
Merged from 0.8:
 * fix concurrence issue in the FailureDetector (CASSANDRA-3519)
 * fix array out of bounds error in counter shard removal (CASSANDRA-3514)
 * avoid dropping tombstones when they might still be needed to shadow
   data in a different sstable (CASSANDRA-2786)


1.0.3
 * revert name-based query defragmentation aka CASSANDRA-2503 (CASSANDRA-3491)
 * fix invalidate-related test failures (CASSANDRA-3437)
 * add next-gen cqlsh to bin/ (CASSANDRA-3188, 3131, 3493)
 * (CQL) fix handling of rows with no columns (CASSANDRA-3424, 3473)
 * fix querying supercolumns by name returning only a subset of
   subcolumns or old subcolumn versions (CASSANDRA-3446)
 * automatically compute sha1 sum for uncompressed data files (CASSANDRA-3456)
 * fix reading metadata/statistics component for version < h (CASSANDRA-3474)
 * add sstable forward-compatibility (CASSANDRA-3478)
 * report compression ratio in CFSMBean (CASSANDRA-3393)
 * fix incorrect size exception during streaming of counters (CASSANDRA-3481)
 * (CQL) fix for counter decrement syntax (CASSANDRA-3418)
 * Fix race introduced by CASSANDRA-2503 (CASSANDRA-3482)
 * Fix incomplete deletion of delivered hints (CASSANDRA-3466)
 * Avoid rescheduling compactions when no compaction was executed 
   (CASSANDRA-3484)
 * fix handling of the chunk_length_kb compression options (CASSANDRA-3492)
Merged from 0.8:
 * fix updating CF row_cache_provider (CASSANDRA-3414)
 * CFMetaData.convertToThrift method to set RowCacheProvider (CASSANDRA-3405)
 * acquire compactionlock during truncate (CASSANDRA-3399)
 * fix displaying cfdef entries for super columnfamilies (CASSANDRA-3415)
 * Make counter shard merging thread safe (CASSANDRA-3178)
 * Revert CASSANDRA-2855
 * Fix bug preventing the use of efficient cross-DC writes (CASSANDRA-3472)
 * `describe ring` command for CLI (CASSANDRA-3220)
 * (Hadoop) skip empty rows when entire row is requested, redux (CASSANDRA-2855)


1.0.2
 * "defragment" rows for name-based queries under STCS (CASSANDRA-2503)
 * Add timing information to cassandra-cli GET/SET/LIST queries (CASSANDRA-3326)
 * Only create one CompressionMetadata object per sstable (CASSANDRA-3427)
 * cleanup usage of StorageService.setMode() (CASANDRA-3388)
 * Avoid large array allocation for compressed chunk offsets (CASSANDRA-3432)
 * fix DecimalType bytebuffer marshalling (CASSANDRA-3421)
 * fix bug that caused first column in per row indexes to be ignored 
   (CASSANDRA-3441)
 * add JMX call to clean (failed) repair sessions (CASSANDRA-3316)
 * fix sstableloader reference acquisition bug (CASSANDRA-3438)
 * fix estimated row size regression (CASSANDRA-3451)
 * make sure we don't return more columns than asked (CASSANDRA-3303, 3395)
Merged from 0.8:
 * acquire compactionlock during truncate (CASSANDRA-3399)
 * fix displaying cfdef entries for super columnfamilies (CASSANDRA-3415)


1.0.1
 * acquire references during index build to prevent delete problems
   on Windows (CASSANDRA-3314)
 * describe_ring should include datacenter/topology information (CASSANDRA-2882)
 * Thrift sockets are not properly buffered (CASSANDRA-3261)
 * performance improvement for bytebufferutil compare function (CASSANDRA-3286)
 * add system.versions ColumnFamily (CASSANDRA-3140)
 * reduce network copies (CASSANDRA-3333, 3373)
 * limit nodetool to 32MB of heap (CASSANDRA-3124)
 * (CQL) update parser to accept "timestamp" instead of "date" (CASSANDRA-3149)
 * Fix CLI `show schema` to include "compression_options" (CASSANDRA-3368)
 * Snapshot to include manifest under LeveledCompactionStrategy (CASSANDRA-3359)
 * (CQL) SELECT query should allow CF name to be qualified by keyspace (CASSANDRA-3130)
 * (CQL) Fix internal application error specifying 'using consistency ...'
   in lower case (CASSANDRA-3366)
 * fix Deflate compression when compression actually makes the data bigger
   (CASSANDRA-3370)
 * optimize UUIDGen to avoid lock contention on InetAddress.getLocalHost 
   (CASSANDRA-3387)
 * tolerate index being dropped mid-mutation (CASSANDRA-3334, 3313)
 * CompactionManager is now responsible for checking for new candidates
   post-task execution, enabling more consistent leveled compaction 
   (CASSANDRA-3391)
 * Cache HSHA threads (CASSANDRA-3372)
 * use CF/KS names as snapshot prefix for drop + truncate operations
   (CASSANDRA-2997)
 * Break bloom filters up to avoid heap fragmentation (CASSANDRA-2466)
 * fix cassandra hanging on jsvc stop (CASSANDRA-3302)
 * Avoid leveled compaction getting blocked on errors (CASSANDRA-3408)
 * Make reloading the compaction strategy safe (CASSANDRA-3409)
 * ignore 0.8 hints even if compaction begins before we try to purge
   them (CASSANDRA-3385)
 * remove procrun (bin\daemon) from Cassandra source tree and 
   artifacts (CASSANDRA-3331)
 * make cassandra compile under JDK7 (CASSANDRA-3275)
 * remove dependency of clientutil.jar to FBUtilities (CASSANDRA-3299)
 * avoid truncation errors by using long math on long values (CASSANDRA-3364)
 * avoid clock drift on some Windows machine (CASSANDRA-3375)
 * display cache provider in cli 'describe keyspace' command (CASSANDRA-3384)
 * fix incomplete topology information in describe_ring (CASSANDRA-3403)
 * expire dead gossip states based on time (CASSANDRA-2961)
 * improve CompactionTask extensibility (CASSANDRA-3330)
 * Allow one leveled compaction task to kick off another (CASSANDRA-3363)
 * allow encryption only between datacenters (CASSANDRA-2802)
Merged from 0.8:
 * fix truncate allowing data to be replayed post-restart (CASSANDRA-3297)
 * make iwriter final in IndexWriter to avoid NPE (CASSANDRA-2863)
 * (CQL) update grammar to require key clause in DELETE statement
   (CASSANDRA-3349)
 * (CQL) allow numeric keyspace names in USE statement (CASSANDRA-3350)
 * (Hadoop) skip empty rows when slicing the entire row (CASSANDRA-2855)
 * Fix handling of tombstone by SSTableExport/Import (CASSANDRA-3357)
 * fix ColumnIndexer to use long offsets (CASSANDRA-3358)
 * Improved CLI exceptions (CASSANDRA-3312)
 * Fix handling of tombstone by SSTableExport/Import (CASSANDRA-3357)
 * Only count compaction as active (for throttling) when they have
   successfully acquired the compaction lock (CASSANDRA-3344)
 * Display CLI version string on startup (CASSANDRA-3196)
 * (Hadoop) make CFIF try rpc_address or fallback to listen_address
   (CASSANDRA-3214)
 * (Hadoop) accept comma delimited lists of initial thrift connections
   (CASSANDRA-3185)
 * ColumnFamily min_compaction_threshold should be >= 2 (CASSANDRA-3342)
 * (Pig) add 0.8+ types and key validation type in schema (CASSANDRA-3280)
 * Fix completely removing column metadata using CLI (CASSANDRA-3126)
 * CLI `describe cluster;` output should be on separate lines for separate versions
   (CASSANDRA-3170)
 * fix changing durable_writes keyspace option during CF creation
   (CASSANDRA-3292)
 * avoid locking on update when no indexes are involved (CASSANDRA-3386)
 * fix assertionError during repair with ordered partitioners (CASSANDRA-3369)
 * correctly serialize key_validation_class for avro (CASSANDRA-3391)
 * don't expire counter tombstone after streaming (CASSANDRA-3394)
 * prevent nodes that failed to join from hanging around forever 
   (CASSANDRA-3351)
 * remove incorrect optimization from slice read path (CASSANDRA-3390)
 * Fix race in AntiEntropyService (CASSANDRA-3400)


1.0.0-final
 * close scrubbed sstable fd before deleting it (CASSANDRA-3318)
 * fix bug preventing obsolete commitlog segments from being removed
   (CASSANDRA-3269)
 * tolerate whitespace in seed CDL (CASSANDRA-3263)
 * Change default heap thresholds to max(min(1/2 ram, 1G), min(1/4 ram, 8GB))
   (CASSANDRA-3295)
 * Fix broken CompressedRandomAccessReaderTest (CASSANDRA-3298)
 * (CQL) fix type information returned for wildcard queries (CASSANDRA-3311)
 * add estimated tasks to LeveledCompactionStrategy (CASSANDRA-3322)
 * avoid including compaction cache-warming in keycache stats (CASSANDRA-3325)
 * run compaction and hinted handoff threads at MIN_PRIORITY (CASSANDRA-3308)
 * default hsha thrift server to cpu core count in rpc pool (CASSANDRA-3329)
 * add bin\daemon to binary tarball for Windows service (CASSANDRA-3331)
 * Fix places where uncompressed size of sstables was use in place of the
   compressed one (CASSANDRA-3338)
 * Fix hsha thrift server (CASSANDRA-3346)
 * Make sure repair only stream needed sstables (CASSANDRA-3345)


1.0.0-rc2
 * Log a meaningful warning when a node receives a message for a repair session
   that doesn't exist anymore (CASSANDRA-3256)
 * test for NUMA policy support as well as numactl presence (CASSANDRA-3245)
 * Fix FD leak when internode encryption is enabled (CASSANDRA-3257)
 * Remove incorrect assertion in mergeIterator (CASSANDRA-3260)
 * FBUtilities.hexToBytes(String) to throw NumberFormatException when string
   contains non-hex characters (CASSANDRA-3231)
 * Keep SimpleSnitch proximity ordering unchanged from what the Strategy
   generates, as intended (CASSANDRA-3262)
 * remove Scrub from compactionstats when finished (CASSANDRA-3255)
 * fix counter entry in jdbc TypesMap (CASSANDRA-3268)
 * fix full queue scenario for ParallelCompactionIterator (CASSANDRA-3270)
 * fix bootstrap process (CASSANDRA-3285)
 * don't try delivering hints if when there isn't any (CASSANDRA-3176)
 * CLI documentation change for ColumnFamily `compression_options` (CASSANDRA-3282)
 * ignore any CF ids sent by client for adding CF/KS (CASSANDRA-3288)
 * remove obsolete hints on first startup (CASSANDRA-3291)
 * use correct ISortedColumns for time-optimized reads (CASSANDRA-3289)
 * Evict gossip state immediately when a token is taken over by a new IP 
   (CASSANDRA-3259)


1.0.0-rc1
 * Update CQL to generate microsecond timestamps by default (CASSANDRA-3227)
 * Fix counting CFMetadata towards Memtable liveRatio (CASSANDRA-3023)
 * Kill server on wrapped OOME such as from FileChannel.map (CASSANDRA-3201)
 * remove unnecessary copy when adding to row cache (CASSANDRA-3223)
 * Log message when a full repair operation completes (CASSANDRA-3207)
 * Fix streamOutSession keeping sstables references forever if the remote end
   dies (CASSANDRA-3216)
 * Remove dynamic_snitch boolean from example configuration (defaulting to 
   true) and set default badness threshold to 0.1 (CASSANDRA-3229)
 * Base choice of random or "balanced" token on bootstrap on whether
   schema definitions were found (CASSANDRA-3219)
 * Fixes for LeveledCompactionStrategy score computation, prioritization,
   scheduling, and performance (CASSANDRA-3224, 3234)
 * parallelize sstable open at server startup (CASSANDRA-2988)
 * fix handling of exceptions writing to OutboundTcpConnection (CASSANDRA-3235)
 * Allow using quotes in "USE <keyspace>;" CLI command (CASSANDRA-3208)
 * Don't allow any cache loading exceptions to halt startup (CASSANDRA-3218)
 * Fix sstableloader --ignores option (CASSANDRA-3247)
 * File descriptor limit increased in packaging (CASSANDRA-3206)
 * Fix deadlock in commit log during flush (CASSANDRA-3253) 


1.0.0-beta1
 * removed binarymemtable (CASSANDRA-2692)
 * add commitlog_total_space_in_mb to prevent fragmented logs (CASSANDRA-2427)
 * removed commitlog_rotation_threshold_in_mb configuration (CASSANDRA-2771)
 * make AbstractBounds.normalize de-overlapp overlapping ranges (CASSANDRA-2641)
 * replace CollatingIterator, ReducingIterator with MergeIterator 
   (CASSANDRA-2062)
 * Fixed the ability to set compaction strategy in cli using create column 
   family command (CASSANDRA-2778)
 * clean up tmp files after failed compaction (CASSANDRA-2468)
 * restrict repair streaming to specific columnfamilies (CASSANDRA-2280)
 * don't bother persisting columns shadowed by a row tombstone (CASSANDRA-2589)
 * reset CF and SC deletion times after gc_grace (CASSANDRA-2317)
 * optimize away seek when compacting wide rows (CASSANDRA-2879)
 * single-pass streaming (CASSANDRA-2677, 2906, 2916, 3003)
 * use reference counting for deleting sstables instead of relying on GC
   (CASSANDRA-2521, 3179)
 * store hints as serialized mutations instead of pointers to data row
   (CASSANDRA-2045)
 * store hints in the coordinator node instead of in the closest replica 
   (CASSANDRA-2914)
 * add row_cache_keys_to_save CF option (CASSANDRA-1966)
 * check column family validity in nodetool repair (CASSANDRA-2933)
 * use lazy initialization instead of class initialization in NodeId
   (CASSANDRA-2953)
 * add paging to get_count (CASSANDRA-2894)
 * fix "short reads" in [multi]get (CASSANDRA-2643, 3157, 3192)
 * add optional compression for sstables (CASSANDRA-47, 2994, 3001, 3128)
 * add scheduler JMX metrics (CASSANDRA-2962)
 * add block level checksum for compressed data (CASSANDRA-1717)
 * make column family backed column map pluggable and introduce unsynchronized
   ArrayList backed one to speedup reads (CASSANDRA-2843, 3165, 3205)
 * refactoring of the secondary index api (CASSANDRA-2982)
 * make CL > ONE reads wait for digest reconciliation before returning
   (CASSANDRA-2494)
 * fix missing logging for some exceptions (CASSANDRA-2061)
 * refactor and optimize ColumnFamilyStore.files(...) and Descriptor.fromFilename(String)
   and few other places responsible for work with SSTable files (CASSANDRA-3040)
 * Stop reading from sstables once we know we have the most recent columns,
   for query-by-name requests (CASSANDRA-2498)
 * Add query-by-column mode to stress.java (CASSANDRA-3064)
 * Add "install" command to cassandra.bat (CASSANDRA-292)
 * clean up KSMetadata, CFMetadata from unnecessary
   Thrift<->Avro conversion methods (CASSANDRA-3032)
 * Add timeouts to client request schedulers (CASSANDRA-3079, 3096)
 * Cli to use hashes rather than array of hashes for strategy options (CASSANDRA-3081)
 * LeveledCompactionStrategy (CASSANDRA-1608, 3085, 3110, 3087, 3145, 3154, 3182)
 * Improvements of the CLI `describe` command (CASSANDRA-2630)
 * reduce window where dropped CF sstables may not be deleted (CASSANDRA-2942)
 * Expose gossip/FD info to JMX (CASSANDRA-2806)
 * Fix streaming over SSL when compressed SSTable involved (CASSANDRA-3051)
 * Add support for pluggable secondary index implementations (CASSANDRA-3078)
 * remove compaction_thread_priority setting (CASSANDRA-3104)
 * generate hints for replicas that timeout, not just replicas that are known
   to be down before starting (CASSANDRA-2034)
 * Add throttling for internode streaming (CASSANDRA-3080)
 * make the repair of a range repair all replica (CASSANDRA-2610, 3194)
 * expose the ability to repair the first range (as returned by the
   partitioner) of a node (CASSANDRA-2606)
 * Streams Compression (CASSANDRA-3015)
 * add ability to use multiple threads during a single compaction
   (CASSANDRA-2901)
 * make AbstractBounds.normalize support overlapping ranges (CASSANDRA-2641)
 * fix of the CQL count() behavior (CASSANDRA-3068)
 * use TreeMap backed column families for the SSTable simple writers
   (CASSANDRA-3148)
 * fix inconsistency of the CLI syntax when {} should be used instead of [{}]
   (CASSANDRA-3119)
 * rename CQL type names to match expected SQL behavior (CASSANDRA-3149, 3031)
 * Arena-based allocation for memtables (CASSANDRA-2252, 3162, 3163, 3168)
 * Default RR chance to 0.1 (CASSANDRA-3169)
 * Add RowLevel support to secondary index API (CASSANDRA-3147)
 * Make SerializingCacheProvider the default if JNA is available (CASSANDRA-3183)
 * Fix backwards compatibilty for CQL memtable properties (CASSANDRA-3190)
 * Add five-minute delay before starting compactions on a restarted server
   (CASSANDRA-3181)
 * Reduce copies done for intra-host messages (CASSANDRA-1788, 3144)
 * support of compaction strategy option for stress.java (CASSANDRA-3204)
 * make memtable throughput and column count thresholds no-ops (CASSANDRA-2449)
 * Return schema information along with the resultSet in CQL (CASSANDRA-2734)
 * Add new DecimalType (CASSANDRA-2883)
 * Fix assertion error in RowRepairResolver (CASSANDRA-3156)
 * Reduce unnecessary high buffer sizes (CASSANDRA-3171)
 * Pluggable compaction strategy (CASSANDRA-1610)
 * Add new broadcast_address config option (CASSANDRA-2491)


0.8.7
 * Kill server on wrapped OOME such as from FileChannel.map (CASSANDRA-3201)
 * Allow using quotes in "USE <keyspace>;" CLI command (CASSANDRA-3208)
 * Log message when a full repair operation completes (CASSANDRA-3207)
 * Don't allow any cache loading exceptions to halt startup (CASSANDRA-3218)
 * Fix sstableloader --ignores option (CASSANDRA-3247)
 * File descriptor limit increased in packaging (CASSANDRA-3206)
 * Log a meaningfull warning when a node receive a message for a repair session
   that doesn't exist anymore (CASSANDRA-3256)
 * Fix FD leak when internode encryption is enabled (CASSANDRA-3257)
 * FBUtilities.hexToBytes(String) to throw NumberFormatException when string
   contains non-hex characters (CASSANDRA-3231)
 * Keep SimpleSnitch proximity ordering unchanged from what the Strategy
   generates, as intended (CASSANDRA-3262)
 * remove Scrub from compactionstats when finished (CASSANDRA-3255)
 * Fix tool .bat files when CASSANDRA_HOME contains spaces (CASSANDRA-3258)
 * Force flush of status table when removing/updating token (CASSANDRA-3243)
 * Evict gossip state immediately when a token is taken over by a new IP (CASSANDRA-3259)
 * Fix bug where the failure detector can take too long to mark a host
   down (CASSANDRA-3273)
 * (Hadoop) allow wrapping ranges in queries (CASSANDRA-3137)
 * (Hadoop) check all interfaces for a match with split location
   before falling back to random replica (CASSANDRA-3211)
 * (Hadoop) Make Pig storage handle implements LoadMetadata (CASSANDRA-2777)
 * (Hadoop) Fix exception during PIG 'dump' (CASSANDRA-2810)
 * Fix stress COUNTER_GET option (CASSANDRA-3301)
 * Fix missing fields in CLI `show schema` output (CASSANDRA-3304)
 * Nodetool no longer leaks threads and closes JMX connections (CASSANDRA-3309)
 * fix truncate allowing data to be replayed post-restart (CASSANDRA-3297)
 * Move SimpleAuthority and SimpleAuthenticator to examples (CASSANDRA-2922)
 * Fix handling of tombstone by SSTableExport/Import (CASSANDRA-3357)
 * Fix transposition in cfHistograms (CASSANDRA-3222)
 * Allow using number as DC name when creating keyspace in CQL (CASSANDRA-3239)
 * Force flush of system table after updating/removing a token (CASSANDRA-3243)


0.8.6
 * revert CASSANDRA-2388
 * change TokenRange.endpoints back to listen/broadcast address to match
   pre-1777 behavior, and add TokenRange.rpc_endpoints instead (CASSANDRA-3187)
 * avoid trying to watch cassandra-topology.properties when loaded from jar
   (CASSANDRA-3138)
 * prevent users from creating keyspaces with LocalStrategy replication
   (CASSANDRA-3139)
 * fix CLI `show schema;` to output correct keyspace definition statement
   (CASSANDRA-3129)
 * CustomTThreadPoolServer to log TTransportException at DEBUG level
   (CASSANDRA-3142)
 * allow topology sort to work with non-unique rack names between 
   datacenters (CASSANDRA-3152)
 * Improve caching of same-version Messages on digest and repair paths
   (CASSANDRA-3158)
 * Randomize choice of first replica for counter increment (CASSANDRA-2890)
 * Fix using read_repair_chance instead of merge_shard_change (CASSANDRA-3202)
 * Avoid streaming data to nodes that already have it, on move as well as
   decommission (CASSANDRA-3041)
 * Fix divide by zero error in GCInspector (CASSANDRA-3164)
 * allow quoting of the ColumnFamily name in CLI `create column family`
   statement (CASSANDRA-3195)
 * Fix rolling upgrade from 0.7 to 0.8 problem (CASANDRA-3166)
 * Accomodate missing encryption_options in IncomingTcpConnection.stream
   (CASSANDRA-3212)


0.8.5
 * fix NPE when encryption_options is unspecified (CASSANDRA-3007)
 * include column name in validation failure exceptions (CASSANDRA-2849)
 * make sure truncate clears out the commitlog so replay won't re-
   populate with truncated data (CASSANDRA-2950)
 * fix NPE when debug logging is enabled and dropped CF is present
   in a commitlog segment (CASSANDRA-3021)
 * fix cassandra.bat when CASSANDRA_HOME contains spaces (CASSANDRA-2952)
 * fix to SSTableSimpleUnsortedWriter bufferSize calculation (CASSANDRA-3027)
 * make cleanup and normal compaction able to skip empty rows
   (rows containing nothing but expired tombstones) (CASSANDRA-3039)
 * work around native memory leak in com.sun.management.GarbageCollectorMXBean
   (CASSANDRA-2868)
 * validate that column names in column_metadata are not equal to key_alias
   on create/update of the ColumnFamily and CQL 'ALTER' statement (CASSANDRA-3036)
 * return an InvalidRequestException if an indexed column is assigned
   a value larger than 64KB (CASSANDRA-3057)
 * fix of numeric-only and string column names handling in CLI "drop index" 
   (CASSANDRA-3054)
 * prune index scan resultset back to original request for lazy
   resultset expansion case (CASSANDRA-2964)
 * (Hadoop) fail jobs when Cassandra node has failed but TaskTracker
   has not (CASSANDRA-2388)
 * fix dynamic snitch ignoring nodes when read_repair_chance is zero
   (CASSANDRA-2662)
 * avoid retaining references to dropped CFS objects in 
   CompactionManager.estimatedCompactions (CASSANDRA-2708)
 * expose rpc timeouts per host in MessagingServiceMBean (CASSANDRA-2941)
 * avoid including cwd in classpath for deb and rpm packages (CASSANDRA-2881)
 * remove gossip state when a new IP takes over a token (CASSANDRA-3071)
 * allow sstable2json to work on index sstable files (CASSANDRA-3059)
 * always hint counters (CASSANDRA-3099)
 * fix log4j initialization in EmbeddedCassandraService (CASSANDRA-2857)
 * remove gossip state when a new IP takes over a token (CASSANDRA-3071)
 * work around native memory leak in com.sun.management.GarbageCollectorMXBean
    (CASSANDRA-2868)
 * fix UnavailableException with writes at CL.EACH_QUORM (CASSANDRA-3084)
 * fix parsing of the Keyspace and ColumnFamily names in numeric
   and string representations in CLI (CASSANDRA-3075)
 * fix corner cases in Range.differenceToFetch (CASSANDRA-3084)
 * fix ip address String representation in the ring cache (CASSANDRA-3044)
 * fix ring cache compatibility when mixing pre-0.8.4 nodes with post-
   in the same cluster (CASSANDRA-3023)
 * make repair report failure when a node participating dies (instead of
   hanging forever) (CASSANDRA-2433)
 * fix handling of the empty byte buffer by ReversedType (CASSANDRA-3111)
 * Add validation that Keyspace names are case-insensitively unique (CASSANDRA-3066)
 * catch invalid key_validation_class before instantiating UpdateColumnFamily (CASSANDRA-3102)
 * make Range and Bounds objects client-safe (CASSANDRA-3108)
 * optionally skip log4j configuration (CASSANDRA-3061)
 * bundle sstableloader with the debian package (CASSANDRA-3113)
 * don't try to build secondary indexes when there is none (CASSANDRA-3123)
 * improve SSTableSimpleUnsortedWriter speed for large rows (CASSANDRA-3122)
 * handle keyspace arguments correctly in nodetool snapshot (CASSANDRA-3038)
 * Fix SSTableImportTest on windows (CASSANDRA-3043)
 * expose compactionThroughputMbPerSec through JMX (CASSANDRA-3117)
 * log keyspace and CF of large rows being compacted


0.8.4
 * change TokenRing.endpoints to be a list of rpc addresses instead of 
   listen/broadcast addresses (CASSANDRA-1777)
 * include files-to-be-streamed in StreamInSession.getSources (CASSANDRA-2972)
 * use JAVA env var in cassandra-env.sh (CASSANDRA-2785, 2992)
 * avoid doing read for no-op replicate-on-write at CL=1 (CASSANDRA-2892)
 * refuse counter write for CL.ANY (CASSANDRA-2990)
 * switch back to only logging recent dropped messages (CASSANDRA-3004)
 * always deserialize RowMutation for counters (CASSANDRA-3006)
 * ignore saved replication_factor strategy_option for NTS (CASSANDRA-3011)
 * make sure pre-truncate CL segments are discarded (CASSANDRA-2950)


0.8.3
 * add ability to drop local reads/writes that are going to timeout
   (CASSANDRA-2943)
 * revamp token removal process, keep gossip states for 3 days (CASSANDRA-2496)
 * don't accept extra args for 0-arg nodetool commands (CASSANDRA-2740)
 * log unavailableexception details at debug level (CASSANDRA-2856)
 * expose data_dir though jmx (CASSANDRA-2770)
 * don't include tmp files as sstable when create cfs (CASSANDRA-2929)
 * log Java classpath on startup (CASSANDRA-2895)
 * keep gossipped version in sync with actual on migration coordinator 
   (CASSANDRA-2946)
 * use lazy initialization instead of class initialization in NodeId
   (CASSANDRA-2953)
 * check column family validity in nodetool repair (CASSANDRA-2933)
 * speedup bytes to hex conversions dramatically (CASSANDRA-2850)
 * Flush memtables on shutdown when durable writes are disabled 
   (CASSANDRA-2958)
 * improved POSIX compatibility of start scripts (CASsANDRA-2965)
 * add counter support to Hadoop InputFormat (CASSANDRA-2981)
 * fix bug where dirty commitlog segments were removed (and avoid keeping 
   segments with no post-flush activity permanently dirty) (CASSANDRA-2829)
 * fix throwing exception with batch mutation of counter super columns
   (CASSANDRA-2949)
 * ignore system tables during repair (CASSANDRA-2979)
 * throw exception when NTS is given replication_factor as an option
   (CASSANDRA-2960)
 * fix assertion error during compaction of counter CFs (CASSANDRA-2968)
 * avoid trying to create index names, when no index exists (CASSANDRA-2867)
 * don't sample the system table when choosing a bootstrap token
   (CASSANDRA-2825)
 * gossiper notifies of local state changes (CASSANDRA-2948)
 * add asynchronous and half-sync/half-async (hsha) thrift servers 
   (CASSANDRA-1405)
 * fix potential use of free'd native memory in SerializingCache 
   (CASSANDRA-2951)
 * prune index scan resultset back to original request for lazy
   resultset expansion case (CASSANDRA-2964)
 * (Hadoop) fail jobs when Cassandra node has failed but TaskTracker
    has not (CASSANDRA-2388)


0.8.2
 * CQL: 
   - include only one row per unique key for IN queries (CASSANDRA-2717)
   - respect client timestamp on full row deletions (CASSANDRA-2912)
 * improve thread-safety in StreamOutSession (CASSANDRA-2792)
 * allow deleting a row and updating indexed columns in it in the
   same mutation (CASSANDRA-2773)
 * Expose number of threads blocked on submitting memtable to flush
   in JMX (CASSANDRA-2817)
 * add ability to return "endpoints" to nodetool (CASSANDRA-2776)
 * Add support for multiple (comma-delimited) coordinator addresses
   to ColumnFamilyInputFormat (CASSANDRA-2807)
 * fix potential NPE while scheduling read repair for range slice
   (CASSANDRA-2823)
 * Fix race in SystemTable.getCurrentLocalNodeId (CASSANDRA-2824)
 * Correctly set default for replicate_on_write (CASSANDRA-2835)
 * improve nodetool compactionstats formatting (CASSANDRA-2844)
 * fix index-building status display (CASSANDRA-2853)
 * fix CLI perpetuating obsolete KsDef.replication_factor (CASSANDRA-2846)
 * improve cli treatment of multiline comments (CASSANDRA-2852)
 * handle row tombstones correctly in EchoedRow (CASSANDRA-2786)
 * add MessagingService.get[Recently]DroppedMessages and
   StorageService.getExceptionCount (CASSANDRA-2804)
 * fix possibility of spurious UnavailableException for LOCAL_QUORUM
   reads with dynamic snitch + read repair disabled (CASSANDRA-2870)
 * add ant-optional as dependence for the debian package (CASSANDRA-2164)
 * add option to specify limit for get_slice in the CLI (CASSANDRA-2646)
 * decrease HH page size (CASSANDRA-2832)
 * reset cli keyspace after dropping the current one (CASSANDRA-2763)
 * add KeyRange option to Hadoop inputformat (CASSANDRA-1125)
 * fix protocol versioning (CASSANDRA-2818, 2860)
 * support spaces in path to log4j configuration (CASSANDRA-2383)
 * avoid including inferred types in CF update (CASSANDRA-2809)
 * fix JMX bulkload call (CASSANDRA-2908)
 * fix updating KS with durable_writes=false (CASSANDRA-2907)
 * add simplified facade to SSTableWriter for bulk loading use
   (CASSANDRA-2911)
 * fix re-using index CF sstable names after drop/recreate (CASSANDRA-2872)
 * prepend CF to default index names (CASSANDRA-2903)
 * fix hint replay (CASSANDRA-2928)
 * Properly synchronize repair's merkle tree computation (CASSANDRA-2816)


0.8.1
 * CQL:
   - support for insert, delete in BATCH (CASSANDRA-2537)
   - support for IN to SELECT, UPDATE (CASSANDRA-2553)
   - timestamp support for INSERT, UPDATE, and BATCH (CASSANDRA-2555)
   - TTL support (CASSANDRA-2476)
   - counter support (CASSANDRA-2473)
   - ALTER COLUMNFAMILY (CASSANDRA-1709)
   - DROP INDEX (CASSANDRA-2617)
   - add SCHEMA/TABLE as aliases for KS/CF (CASSANDRA-2743)
   - server handles wait-for-schema-agreement (CASSANDRA-2756)
   - key alias support (CASSANDRA-2480)
 * add support for comparator parameters and a generic ReverseType
   (CASSANDRA-2355)
 * add CompositeType and DynamicCompositeType (CASSANDRA-2231)
 * optimize batches containing multiple updates to the same row
   (CASSANDRA-2583)
 * adjust hinted handoff page size to avoid OOM with large columns 
   (CASSANDRA-2652)
 * mark BRAF buffer invalid post-flush so we don't re-flush partial
   buffers again, especially on CL writes (CASSANDRA-2660)
 * add DROP INDEX support to CLI (CASSANDRA-2616)
 * don't perform HH to client-mode [storageproxy] nodes (CASSANDRA-2668)
 * Improve forceDeserialize/getCompactedRow encapsulation (CASSANDRA-2659)
 * Don't write CounterUpdateColumn to disk in tests (CASSANDRA-2650)
 * Add sstable bulk loading utility (CASSANDRA-1278)
 * avoid replaying hints to dropped columnfamilies (CASSANDRA-2685)
 * add placeholders for missing rows in range query pseudo-RR (CASSANDRA-2680)
 * remove no-op HHOM.renameHints (CASSANDRA-2693)
 * clone super columns to avoid modifying them during flush (CASSANDRA-2675)
 * allow writes to bypass the commitlog for certain keyspaces (CASSANDRA-2683)
 * avoid NPE when bypassing commitlog during memtable flush (CASSANDRA-2781)
 * Added support for making bootstrap retry if nodes flap (CASSANDRA-2644)
 * Added statusthrift to nodetool to report if thrift server is running (CASSANDRA-2722)
 * Fixed rows being cached if they do not exist (CASSANDRA-2723)
 * Support passing tableName and cfName to RowCacheProviders (CASSANDRA-2702)
 * close scrub file handles (CASSANDRA-2669)
 * throttle migration replay (CASSANDRA-2714)
 * optimize column serializer creation (CASSANDRA-2716)
 * Added support for making bootstrap retry if nodes flap (CASSANDRA-2644)
 * Added statusthrift to nodetool to report if thrift server is running
   (CASSANDRA-2722)
 * Fixed rows being cached if they do not exist (CASSANDRA-2723)
 * fix truncate/compaction race (CASSANDRA-2673)
 * workaround large resultsets causing large allocation retention
   by nio sockets (CASSANDRA-2654)
 * fix nodetool ring use with Ec2Snitch (CASSANDRA-2733)
 * fix removing columns and subcolumns that are supressed by a row or
   supercolumn tombstone during replica resolution (CASSANDRA-2590)
 * support sstable2json against snapshot sstables (CASSANDRA-2386)
 * remove active-pull schema requests (CASSANDRA-2715)
 * avoid marking entire list of sstables as actively being compacted
   in multithreaded compaction (CASSANDRA-2765)
 * seek back after deserializing a row to update cache with (CASSANDRA-2752)
 * avoid skipping rows in scrub for counter column family (CASSANDRA-2759)
 * fix ConcurrentModificationException in repair when dealing with 0.7 node
   (CASSANDRA-2767)
 * use threadsafe collections for StreamInSession (CASSANDRA-2766)
 * avoid infinite loop when creating merkle tree (CASSANDRA-2758)
 * avoids unmarking compacting sstable prematurely in cleanup (CASSANDRA-2769)
 * fix NPE when the commit log is bypassed (CASSANDRA-2718)
 * don't throw an exception in SS.isRPCServerRunning (CASSANDRA-2721)
 * make stress.jar executable (CASSANDRA-2744)
 * add daemon mode to java stress (CASSANDRA-2267)
 * expose the DC and rack of a node through JMX and nodetool ring (CASSANDRA-2531)
 * fix cache mbean getSize (CASSANDRA-2781)
 * Add Date, Float, Double, and Boolean types (CASSANDRA-2530)
 * Add startup flag to renew counter node id (CASSANDRA-2788)
 * add jamm agent to cassandra.bat (CASSANDRA-2787)
 * fix repair hanging if a neighbor has nothing to send (CASSANDRA-2797)
 * purge tombstone even if row is in only one sstable (CASSANDRA-2801)
 * Fix wrong purge of deleted cf during compaction (CASSANDRA-2786)
 * fix race that could result in Hadoop writer failing to throw an
   exception encountered after close() (CASSANDRA-2755)
 * fix scan wrongly throwing assertion error (CASSANDRA-2653)
 * Always use even distribution for merkle tree with RandomPartitionner
   (CASSANDRA-2841)
 * fix describeOwnership for OPP (CASSANDRA-2800)
 * ensure that string tokens do not contain commas (CASSANDRA-2762)


0.8.0-final
 * fix CQL grammar warning and cqlsh regression from CASSANDRA-2622
 * add ant generate-cql-html target (CASSANDRA-2526)
 * update CQL consistency levels (CASSANDRA-2566)
 * debian packaging fixes (CASSANDRA-2481, 2647)
 * fix UUIDType, IntegerType for direct buffers (CASSANDRA-2682, 2684)
 * switch to native Thrift for Hadoop map/reduce (CASSANDRA-2667)
 * fix StackOverflowError when building from eclipse (CASSANDRA-2687)
 * only provide replication_factor to strategy_options "help" for
   SimpleStrategy, OldNetworkTopologyStrategy (CASSANDRA-2678, 2713)
 * fix exception adding validators to non-string columns (CASSANDRA-2696)
 * avoid instantiating DatabaseDescriptor in JDBC (CASSANDRA-2694)
 * fix potential stack overflow during compaction (CASSANDRA-2626)
 * clone super columns to avoid modifying them during flush (CASSANDRA-2675)
 * reset underlying iterator in EchoedRow constructor (CASSANDRA-2653)


0.8.0-rc1
 * faster flushes and compaction from fixing excessively pessimistic 
   rebuffering in BRAF (CASSANDRA-2581)
 * fix returning null column values in the python cql driver (CASSANDRA-2593)
 * fix merkle tree splitting exiting early (CASSANDRA-2605)
 * snapshot_before_compaction directory name fix (CASSANDRA-2598)
 * Disable compaction throttling during bootstrap (CASSANDRA-2612) 
 * fix CQL treatment of > and < operators in range slices (CASSANDRA-2592)
 * fix potential double-application of counter updates on commitlog replay
   by moving replay position from header to sstable metadata (CASSANDRA-2419)
 * JDBC CQL driver exposes getColumn for access to timestamp
 * JDBC ResultSetMetadata properties added to AbstractType
 * r/m clustertool (CASSANDRA-2607)
 * add support for presenting row key as a column in CQL result sets 
   (CASSANDRA-2622)
 * Don't allow {LOCAL|EACH}_QUORUM unless strategy is NTS (CASSANDRA-2627)
 * validate keyspace strategy_options during CQL create (CASSANDRA-2624)
 * fix empty Result with secondary index when limit=1 (CASSANDRA-2628)
 * Fix regression where bootstrapping a node with no schema fails
   (CASSANDRA-2625)
 * Allow removing LocationInfo sstables (CASSANDRA-2632)
 * avoid attempting to replay mutations from dropped keyspaces (CASSANDRA-2631)
 * avoid using cached position of a key when GT is requested (CASSANDRA-2633)
 * fix counting bloom filter true positives (CASSANDRA-2637)
 * initialize local ep state prior to gossip startup if needed (CASSANDRA-2638)
 * fix counter increment lost after restart (CASSANDRA-2642)
 * add quote-escaping via backslash to CLI (CASSANDRA-2623)
 * fix pig example script (CASSANDRA-2487)
 * fix dynamic snitch race in adding latencies (CASSANDRA-2618)
 * Start/stop cassandra after more important services such as mdadm in
   debian packaging (CASSANDRA-2481)


0.8.0-beta2
 * fix NPE compacting index CFs (CASSANDRA-2528)
 * Remove checking all column families on startup for compaction candidates 
   (CASSANDRA-2444)
 * validate CQL create keyspace options (CASSANDRA-2525)
 * fix nodetool setcompactionthroughput (CASSANDRA-2550)
 * move	gossip heartbeat back to its own thread (CASSANDRA-2554)
 * validate cql TRUNCATE columnfamily before truncating (CASSANDRA-2570)
 * fix batch_mutate for mixed standard-counter mutations (CASSANDRA-2457)
 * disallow making schema changes to system keyspace (CASSANDRA-2563)
 * fix sending mutation messages multiple times (CASSANDRA-2557)
 * fix incorrect use of NBHM.size in ReadCallback that could cause
   reads to time out even when responses were received (CASSAMDRA-2552)
 * trigger read repair correctly for LOCAL_QUORUM reads (CASSANDRA-2556)
 * Allow configuring the number of compaction thread (CASSANDRA-2558)
 * forceUserDefinedCompaction will attempt to compact what it is given
   even if the pessimistic estimate is that there is not enough disk space;
   automatic compactions will only compact 2 or more sstables (CASSANDRA-2575)
 * refuse to apply migrations with older timestamps than the current 
   schema (CASSANDRA-2536)
 * remove unframed Thrift transport option
 * include indexes in snapshots (CASSANDRA-2596)
 * improve ignoring of obsolete mutations in index maintenance (CASSANDRA-2401)
 * recognize attempt to drop just the index while leaving the column
   definition alone (CASSANDRA-2619)
  

0.8.0-beta1
 * remove Avro RPC support (CASSANDRA-926)
 * support for columns that act as incr/decr counters 
   (CASSANDRA-1072, 1937, 1944, 1936, 2101, 2093, 2288, 2105, 2384, 2236, 2342,
   2454)
 * CQL (CASSANDRA-1703, 1704, 1705, 1706, 1707, 1708, 1710, 1711, 1940, 
   2124, 2302, 2277, 2493)
 * avoid double RowMutation serialization on write path (CASSANDRA-1800)
 * make NetworkTopologyStrategy the default (CASSANDRA-1960)
 * configurable internode encryption (CASSANDRA-1567, 2152)
 * human readable column names in sstable2json output (CASSANDRA-1933)
 * change default JMX port to 7199 (CASSANDRA-2027)
 * backwards compatible internal messaging (CASSANDRA-1015)
 * atomic switch of memtables and sstables (CASSANDRA-2284)
 * add pluggable SeedProvider (CASSANDRA-1669)
 * Fix clustertool to not throw exception when calling get_endpoints (CASSANDRA-2437)
 * upgrade to thrift 0.6 (CASSANDRA-2412) 
 * repair works on a token range instead of full ring (CASSANDRA-2324)
 * purge tombstones from row cache (CASSANDRA-2305)
 * push replication_factor into strategy_options (CASSANDRA-1263)
 * give snapshots the same name on each node (CASSANDRA-1791)
 * remove "nodetool loadbalance" (CASSANDRA-2448)
 * multithreaded compaction (CASSANDRA-2191)
 * compaction throttling (CASSANDRA-2156)
 * add key type information and alias (CASSANDRA-2311, 2396)
 * cli no longer divides read_repair_chance by 100 (CASSANDRA-2458)
 * made CompactionInfo.getTaskType return an enum (CASSANDRA-2482)
 * add a server-wide cap on measured memtable memory usage and aggressively
   flush to keep under that threshold (CASSANDRA-2006)
 * add unified UUIDType (CASSANDRA-2233)
 * add off-heap row cache support (CASSANDRA-1969)


0.7.5
 * improvements/fixes to PIG driver (CASSANDRA-1618, CASSANDRA-2387,
   CASSANDRA-2465, CASSANDRA-2484)
 * validate index names (CASSANDRA-1761)
 * reduce contention on Table.flusherLock (CASSANDRA-1954)
 * try harder to detect failures during streaming, cleaning up temporary
   files more reliably (CASSANDRA-2088)
 * shut down server for OOM on a Thrift thread (CASSANDRA-2269)
 * fix tombstone handling in repair and sstable2json (CASSANDRA-2279)
 * preserve version when streaming data from old sstables (CASSANDRA-2283)
 * don't start repair if a neighboring node is marked as dead (CASSANDRA-2290)
 * purge tombstones from row cache (CASSANDRA-2305)
 * Avoid seeking when sstable2json exports the entire file (CASSANDRA-2318)
 * clear Built flag in system table when dropping an index (CASSANDRA-2320)
 * don't allow arbitrary argument for stress.java (CASSANDRA-2323)
 * validate values for index predicates in get_indexed_slice (CASSANDRA-2328)
 * queue secondary indexes for flush before the parent (CASSANDRA-2330)
 * allow job configuration to set the CL used in Hadoop jobs (CASSANDRA-2331)
 * add memtable_flush_queue_size defaulting to 4 (CASSANDRA-2333)
 * Allow overriding of initial_token, storage_port and rpc_port from system
   properties (CASSANDRA-2343)
 * fix comparator used for non-indexed secondary expressions in index scan
   (CASSANDRA-2347)
 * ensure size calculation and write phase of large-row compaction use
   the same threshold for TTL expiration (CASSANDRA-2349)
 * fix race when iterating CFs during add/drop (CASSANDRA-2350)
 * add ConsistencyLevel command to CLI (CASSANDRA-2354)
 * allow negative numbers in the cli (CASSANDRA-2358)
 * hard code serialVersionUID for tokens class (CASSANDRA-2361)
 * fix potential infinite loop in ByteBufferUtil.inputStream (CASSANDRA-2365)
 * fix encoding bugs in HintedHandoffManager, SystemTable when default
   charset is not UTF8 (CASSANDRA-2367)
 * avoids having removed node reappearing in Gossip (CASSANDRA-2371)
 * fix incorrect truncation of long to int when reading columns via block
   index (CASSANDRA-2376)
 * fix NPE during stream session (CASSANDRA-2377)
 * fix race condition that could leave orphaned data files when dropping CF or
   KS (CASSANDRA-2381)
 * fsync statistics component on write (CASSANDRA-2382)
 * fix duplicate results from CFS.scan (CASSANDRA-2406)
 * add IntegerType to CLI help (CASSANDRA-2414)
 * avoid caching token-only decoratedkeys (CASSANDRA-2416)
 * convert mmap assertion to if/throw so scrub can catch it (CASSANDRA-2417)
 * don't overwrite gc log (CASSANDR-2418)
 * invalidate row cache for streamed row to avoid inconsitencies
   (CASSANDRA-2420)
 * avoid copies in range/index scans (CASSANDRA-2425)
 * make sure we don't wipe data during cleanup if the node has not join
   the ring (CASSANDRA-2428)
 * Try harder to close files after compaction (CASSANDRA-2431)
 * re-set bootstrapped flag after move finishes (CASSANDRA-2435)
 * display validation_class in CLI 'describe keyspace' (CASSANDRA-2442)
 * make cleanup compactions cleanup the row cache (CASSANDRA-2451)
 * add column fields validation to scrub (CASSANDRA-2460)
 * use 64KB flush buffer instead of in_memory_compaction_limit (CASSANDRA-2463)
 * fix backslash substitutions in CLI (CASSANDRA-2492)
 * disable cache saving for system CFS (CASSANDRA-2502)
 * fixes for verifying destination availability under hinted conditions
   so UE can be thrown intead of timing out (CASSANDRA-2514)
 * fix update of validation class in column metadata (CASSANDRA-2512)
 * support LOCAL_QUORUM, EACH_QUORUM CLs outside of NTS (CASSANDRA-2516)
 * preserve version when streaming data from old sstables (CASSANDRA-2283)
 * fix backslash substitutions in CLI (CASSANDRA-2492)
 * count a row deletion as one operation towards memtable threshold 
   (CASSANDRA-2519)
 * support LOCAL_QUORUM, EACH_QUORUM CLs outside of NTS (CASSANDRA-2516)


0.7.4
 * add nodetool join command (CASSANDRA-2160)
 * fix secondary indexes on pre-existing or streamed data (CASSANDRA-2244)
 * initialize endpoint in gossiper earlier (CASSANDRA-2228)
 * add ability to write to Cassandra from Pig (CASSANDRA-1828)
 * add rpc_[min|max]_threads (CASSANDRA-2176)
 * add CL.TWO, CL.THREE (CASSANDRA-2013)
 * avoid exporting an un-requested row in sstable2json, when exporting 
   a key that does not exist (CASSANDRA-2168)
 * add incremental_backups option (CASSANDRA-1872)
 * add configurable row limit to Pig loadfunc (CASSANDRA-2276)
 * validate column values in batches as well as single-Column inserts
   (CASSANDRA-2259)
 * move sample schema from cassandra.yaml to schema-sample.txt,
   a cli scripts (CASSANDRA-2007)
 * avoid writing empty rows when scrubbing tombstoned rows (CASSANDRA-2296)
 * fix assertion error in range and index scans for CL < ALL
   (CASSANDRA-2282)
 * fix commitlog replay when flush position refers to data that didn't
   get synced before server died (CASSANDRA-2285)
 * fix fd leak in sstable2json with non-mmap'd i/o (CASSANDRA-2304)
 * reduce memory use during streaming of multiple sstables (CASSANDRA-2301)
 * purge tombstoned rows from cache after GCGraceSeconds (CASSANDRA-2305)
 * allow zero replicas in a NTS datacenter (CASSANDRA-1924)
 * make range queries respect snitch for local replicas (CASSANDRA-2286)
 * fix HH delivery when column index is larger than 2GB (CASSANDRA-2297)
 * make 2ary indexes use parent CF flush thresholds during initial build
   (CASSANDRA-2294)
 * update memtable_throughput to be a long (CASSANDRA-2158)


0.7.3
 * Keep endpoint state until aVeryLongTime (CASSANDRA-2115)
 * lower-latency read repair (CASSANDRA-2069)
 * add hinted_handoff_throttle_delay_in_ms option (CASSANDRA-2161)
 * fixes for cache save/load (CASSANDRA-2172, -2174)
 * Handle whole-row deletions in CFOutputFormat (CASSANDRA-2014)
 * Make memtable_flush_writers flush in parallel (CASSANDRA-2178)
 * Add compaction_preheat_key_cache option (CASSANDRA-2175)
 * refactor stress.py to have only one copy of the format string 
   used for creating row keys (CASSANDRA-2108)
 * validate index names for \w+ (CASSANDRA-2196)
 * Fix Cassandra cli to respect timeout if schema does not settle 
   (CASSANDRA-2187)
 * fix for compaction and cleanup writing old-format data into new-version 
   sstable (CASSANDRA-2211, -2216)
 * add nodetool scrub (CASSANDRA-2217, -2240)
 * fix sstable2json large-row pagination (CASSANDRA-2188)
 * fix EOFing on requests for the last bytes in a file (CASSANDRA-2213)
 * fix BufferedRandomAccessFile bugs (CASSANDRA-2218, -2241)
 * check for memtable flush_after_mins exceeded every 10s (CASSANDRA-2183)
 * fix cache saving on Windows (CASSANDRA-2207)
 * add validateSchemaAgreement call + synchronization to schema
   modification operations (CASSANDRA-2222)
 * fix for reversed slice queries on large rows (CASSANDRA-2212)
 * fat clients were writing local data (CASSANDRA-2223)
 * set DEFAULT_MEMTABLE_LIFETIME_IN_MINS to 24h
 * improve detection and cleanup of partially-written sstables 
   (CASSANDRA-2206)
 * fix supercolumn de/serialization when subcolumn comparator is different
   from supercolumn's (CASSANDRA-2104)
 * fix starting up on Windows when CASSANDRA_HOME contains whitespace
   (CASSANDRA-2237)
 * add [get|set][row|key]cacheSavePeriod to JMX (CASSANDRA-2100)
 * fix Hadoop ColumnFamilyOutputFormat dropping of mutations
   when batch fills up (CASSANDRA-2255)
 * move file deletions off of scheduledtasks executor (CASSANDRA-2253)


0.7.2
 * copy DecoratedKey.key when inserting into caches to avoid retaining
   a reference to the underlying buffer (CASSANDRA-2102)
 * format subcolumn names with subcomparator (CASSANDRA-2136)
 * fix column bloom filter deserialization (CASSANDRA-2165)


0.7.1
 * refactor MessageDigest creation code. (CASSANDRA-2107)
 * buffer network stack to avoid inefficient small TCP messages while avoiding
   the nagle/delayed ack problem (CASSANDRA-1896)
 * check log4j configuration for changes every 10s (CASSANDRA-1525, 1907)
 * more-efficient cross-DC replication (CASSANDRA-1530, -2051, -2138)
 * avoid polluting page cache with commitlog or sstable writes
   and seq scan operations (CASSANDRA-1470)
 * add RMI authentication options to nodetool (CASSANDRA-1921)
 * make snitches configurable at runtime (CASSANDRA-1374)
 * retry hadoop split requests on connection failure (CASSANDRA-1927)
 * implement describeOwnership for BOP, COPP (CASSANDRA-1928)
 * make read repair behave as expected for ConsistencyLevel > ONE
   (CASSANDRA-982, 2038)
 * distributed test harness (CASSANDRA-1859, 1964)
 * reduce flush lock contention (CASSANDRA-1930)
 * optimize supercolumn deserialization (CASSANDRA-1891)
 * fix CFMetaData.apply to only compare objects of the same class 
   (CASSANDRA-1962)
 * allow specifying specific SSTables to compact from JMX (CASSANDRA-1963)
 * fix race condition in MessagingService.targets (CASSANDRA-1959, 2094, 2081)
 * refuse to open sstables from a future version (CASSANDRA-1935)
 * zero-copy reads (CASSANDRA-1714)
 * fix copy bounds for word Text in wordcount demo (CASSANDRA-1993)
 * fixes for contrib/javautils (CASSANDRA-1979)
 * check more frequently for memtable expiration (CASSANDRA-2000)
 * fix writing SSTable column count statistics (CASSANDRA-1976)
 * fix streaming of multiple CFs during bootstrap (CASSANDRA-1992)
 * explicitly set JVM GC new generation size with -Xmn (CASSANDRA-1968)
 * add short options for CLI flags (CASSANDRA-1565)
 * make keyspace argument to "describe keyspace" in CLI optional
   when authenticated to keyspace already (CASSANDRA-2029)
 * added option to specify -Dcassandra.join_ring=false on startup
   to allow "warm spare" nodes or performing JMX maintenance before
   joining the ring (CASSANDRA-526)
 * log migrations at INFO (CASSANDRA-2028)
 * add CLI verbose option in file mode (CASSANDRA-2030)
 * add single-line "--" comments to CLI (CASSANDRA-2032)
 * message serialization tests (CASSANDRA-1923)
 * switch from ivy to maven-ant-tasks (CASSANDRA-2017)
 * CLI attempts to block for new schema to propagate (CASSANDRA-2044)
 * fix potential overflow in nodetool cfstats (CASSANDRA-2057)
 * add JVM shutdownhook to sync commitlog (CASSANDRA-1919)
 * allow nodes to be up without being part of  normal traffic (CASSANDRA-1951)
 * fix CLI "show keyspaces" with null options on NTS (CASSANDRA-2049)
 * fix possible ByteBuffer race conditions (CASSANDRA-2066)
 * reduce garbage generated by MessagingService to prevent load spikes
   (CASSANDRA-2058)
 * fix math in RandomPartitioner.describeOwnership (CASSANDRA-2071)
 * fix deletion of sstable non-data components (CASSANDRA-2059)
 * avoid blocking gossip while deleting handoff hints (CASSANDRA-2073)
 * ignore messages from newer versions, keep track of nodes in gossip 
   regardless of version (CASSANDRA-1970)
 * cache writing moved to CompactionManager to reduce i/o contention and
   updated to use non-cache-polluting writes (CASSANDRA-2053)
 * page through large rows when exporting to JSON (CASSANDRA-2041)
 * add flush_largest_memtables_at and reduce_cache_sizes_at options
   (CASSANDRA-2142)
 * add cli 'describe cluster' command (CASSANDRA-2127)
 * add cli support for setting username/password at 'connect' command 
   (CASSANDRA-2111)
 * add -D option to Stress.java to allow reading hosts from a file 
   (CASSANDRA-2149)
 * bound hints CF throughput between 32M and 256M (CASSANDRA-2148)
 * continue starting when invalid saved cache entries are encountered
   (CASSANDRA-2076)
 * add max_hint_window_in_ms option (CASSANDRA-1459)


0.7.0-final
 * fix offsets to ByteBuffer.get (CASSANDRA-1939)


0.7.0-rc4
 * fix cli crash after backgrounding (CASSANDRA-1875)
 * count timeouts in storageproxy latencies, and include latency 
   histograms in StorageProxyMBean (CASSANDRA-1893)
 * fix CLI get recognition of supercolumns (CASSANDRA-1899)
 * enable keepalive on intra-cluster sockets (CASSANDRA-1766)
 * count timeouts towards dynamicsnitch latencies (CASSANDRA-1905)
 * Expose index-building status in JMX + cli schema description
   (CASSANDRA-1871)
 * allow [LOCAL|EACH]_QUORUM to be used with non-NetworkTopology 
   replication Strategies
 * increased amount of index locks for faster commitlog replay
 * collect secondary index tombstones immediately (CASSANDRA-1914)
 * revert commitlog changes from #1780 (CASSANDRA-1917)
 * change RandomPartitioner min token to -1 to avoid collision w/
   tokens on actual nodes (CASSANDRA-1901)
 * examine the right nibble when validating TimeUUID (CASSANDRA-1910)
 * include secondary indexes in cleanup (CASSANDRA-1916)
 * CFS.scrubDataDirectories should also cleanup invalid secondary indexes
   (CASSANDRA-1904)
 * ability to disable/enable gossip on nodes to force them down
   (CASSANDRA-1108)


0.7.0-rc3
 * expose getNaturalEndpoints in StorageServiceMBean taking byte[]
   key; RMI cannot serialize ByteBuffer (CASSANDRA-1833)
 * infer org.apache.cassandra.locator for replication strategy classes
   when not otherwise specified
 * validation that generates less garbage (CASSANDRA-1814)
 * add TTL support to CLI (CASSANDRA-1838)
 * cli defaults to bytestype for subcomparator when creating
   column families (CASSANDRA-1835)
 * unregister index MBeans when index is dropped (CASSANDRA-1843)
 * make ByteBufferUtil.clone thread-safe (CASSANDRA-1847)
 * change exception for read requests during bootstrap from 
   InvalidRequest to Unavailable (CASSANDRA-1862)
 * respect row-level tombstones post-flush in range scans
   (CASSANDRA-1837)
 * ReadResponseResolver check digests against each other (CASSANDRA-1830)
 * return InvalidRequest when remove of subcolumn without supercolumn
   is requested (CASSANDRA-1866)
 * flush before repair (CASSANDRA-1748)
 * SSTableExport validates key order (CASSANDRA-1884)
 * large row support for SSTableExport (CASSANDRA-1867)
 * Re-cache hot keys post-compaction without hitting disk (CASSANDRA-1878)
 * manage read repair in coordinator instead of data source, to
   provide latency information to dynamic snitch (CASSANDRA-1873)


0.7.0-rc2
 * fix live-column-count of slice ranges including tombstoned supercolumn 
   with live subcolumn (CASSANDRA-1591)
 * rename o.a.c.internal.AntientropyStage -> AntiEntropyStage,
   o.a.c.request.Request_responseStage -> RequestResponseStage,
   o.a.c.internal.Internal_responseStage -> InternalResponseStage
 * add AbstractType.fromString (CASSANDRA-1767)
 * require index_type to be present when specifying index_name
   on ColumnDef (CASSANDRA-1759)
 * fix add/remove index bugs in CFMetadata (CASSANDRA-1768)
 * rebuild Strategy during system_update_keyspace (CASSANDRA-1762)
 * cli updates prompt to ... in continuation lines (CASSANDRA-1770)
 * support multiple Mutations per key in hadoop ColumnFamilyOutputFormat
   (CASSANDRA-1774)
 * improvements to Debian init script (CASSANDRA-1772)
 * use local classloader to check for version.properties (CASSANDRA-1778)
 * Validate that column names in column_metadata are valid for the
   defined comparator, and decode properly in cli (CASSANDRA-1773)
 * use cross-platform newlines in cli (CASSANDRA-1786)
 * add ExpiringColumn support to sstable import/export (CASSANDRA-1754)
 * add flush for each append to periodic commitlog mode; added
   periodic_without_flush option to disable this (CASSANDRA-1780)
 * close file handle used for post-flush truncate (CASSANDRA-1790)
 * various code cleanup (CASSANDRA-1793, -1794, -1795)
 * fix range queries against wrapped range (CASSANDRA-1781)
 * fix consistencylevel calculations for NetworkTopologyStrategy
   (CASSANDRA-1804)
 * cli support index type enum names (CASSANDRA-1810)
 * improved validation of column_metadata (CASSANDRA-1813)
 * reads at ConsistencyLevel > 1 throw UnavailableException
   immediately if insufficient live nodes exist (CASSANDRA-1803)
 * copy bytebuffers for local writes to avoid retaining the entire
   Thrift frame (CASSANDRA-1801)
 * fix NPE adding index to column w/o prior metadata (CASSANDRA-1764)
 * reduce fat client timeout (CASSANDRA-1730)
 * fix botched merge of CASSANDRA-1316


0.7.0-rc1
 * fix compaction and flush races with schema updates (CASSANDRA-1715)
 * add clustertool, config-converter, sstablekeys, and schematool 
   Windows .bat files (CASSANDRA-1723)
 * reject range queries received during bootstrap (CASSANDRA-1739)
 * fix wrapping-range queries on non-minimum token (CASSANDRA-1700)
 * add nodetool cfhistogram (CASSANDRA-1698)
 * limit repaired ranges to what the nodes have in common (CASSANDRA-1674)
 * index scan treats missing columns as not matching secondary
   expressions (CASSANDRA-1745)
 * Fix misuse of DataOutputBuffer.getData in AntiEntropyService
   (CASSANDRA-1729)
 * detect and warn when obsolete version of JNA is present (CASSANDRA-1760)
 * reduce fat client timeout (CASSANDRA-1730)
 * cleanup smallest CFs first to increase free temp space for larger ones
   (CASSANDRA-1811)
 * Update windows .bat files to work outside of main Cassandra
   directory (CASSANDRA-1713)
 * fix read repair regression from 0.6.7 (CASSANDRA-1727)
 * more-efficient read repair (CASSANDRA-1719)
 * fix hinted handoff replay (CASSANDRA-1656)
 * log type of dropped messages (CASSANDRA-1677)
 * upgrade to SLF4J 1.6.1
 * fix ByteBuffer bug in ExpiringColumn.updateDigest (CASSANDRA-1679)
 * fix IntegerType.getString (CASSANDRA-1681)
 * make -Djava.net.preferIPv4Stack=true the default (CASSANDRA-628)
 * add INTERNAL_RESPONSE verb to differentiate from responses related
   to client requests (CASSANDRA-1685)
 * log tpstats when dropping messages (CASSANDRA-1660)
 * include unreachable nodes in describeSchemaVersions (CASSANDRA-1678)
 * Avoid dropping messages off the client request path (CASSANDRA-1676)
 * fix jna errno reporting (CASSANDRA-1694)
 * add friendlier error for UnknownHostException on startup (CASSANDRA-1697)
 * include jna dependency in RPM package (CASSANDRA-1690)
 * add --skip-keys option to stress.py (CASSANDRA-1696)
 * improve cli handling of non-string keys and column names 
   (CASSANDRA-1701, -1693)
 * r/m extra subcomparator line in cli keyspaces output (CASSANDRA-1712)
 * add read repair chance to cli "show keyspaces"
 * upgrade to ConcurrentLinkedHashMap 1.1 (CASSANDRA-975)
 * fix index scan routing (CASSANDRA-1722)
 * fix tombstoning of supercolumns in range queries (CASSANDRA-1734)
 * clear endpoint cache after updating keyspace metadata (CASSANDRA-1741)
 * fix wrapping-range queries on non-minimum token (CASSANDRA-1700)
 * truncate includes secondary indexes (CASSANDRA-1747)
 * retain reference to PendingFile sstables (CASSANDRA-1749)
 * fix sstableimport regression (CASSANDRA-1753)
 * fix for bootstrap when no non-system tables are defined (CASSANDRA-1732)
 * handle replica unavailability in index scan (CASSANDRA-1755)
 * fix service initialization order deadlock (CASSANDRA-1756)
 * multi-line cli commands (CASSANDRA-1742)
 * fix race between snapshot and compaction (CASSANDRA-1736)
 * add listEndpointsPendingHints, deleteHintsForEndpoint JMX methods 
   (CASSANDRA-1551)


0.7.0-beta3
 * add strategy options to describe_keyspace output (CASSANDRA-1560)
 * log warning when using randomly generated token (CASSANDRA-1552)
 * re-organize JMX into .db, .net, .internal, .request (CASSANDRA-1217)
 * allow nodes to change IPs between restarts (CASSANDRA-1518)
 * remember ring state between restarts by default (CASSANDRA-1518)
 * flush index built flag so we can read it before log replay (CASSANDRA-1541)
 * lock row cache updates to prevent race condition (CASSANDRA-1293)
 * remove assertion causing rare (and harmless) error messages in
   commitlog (CASSANDRA-1330)
 * fix moving nodes with no keyspaces defined (CASSANDRA-1574)
 * fix unbootstrap when no data is present in a transfer range (CASSANDRA-1573)
 * take advantage of AVRO-495 to simplify our avro IDL (CASSANDRA-1436)
 * extend authorization hierarchy to column family (CASSANDRA-1554)
 * deletion support in secondary indexes (CASSANDRA-1571)
 * meaningful error message for invalid replication strategy class 
   (CASSANDRA-1566)
 * allow keyspace creation with RF > N (CASSANDRA-1428)
 * improve cli error handling (CASSANDRA-1580)
 * add cache save/load ability (CASSANDRA-1417, 1606, 1647)
 * add StorageService.getDrainProgress (CASSANDRA-1588)
 * Disallow bootstrap to an in-use token (CASSANDRA-1561)
 * Allow dynamic secondary index creation and destruction (CASSANDRA-1532)
 * log auto-guessed memtable thresholds (CASSANDRA-1595)
 * add ColumnDef support to cli (CASSANDRA-1583)
 * reduce index sample time by 75% (CASSANDRA-1572)
 * add cli support for column, strategy metadata (CASSANDRA-1578, 1612)
 * add cli support for schema modification (CASSANDRA-1584)
 * delete temp files on failed compactions (CASSANDRA-1596)
 * avoid blocking for dead nodes during removetoken (CASSANDRA-1605)
 * remove ConsistencyLevel.ZERO (CASSANDRA-1607)
 * expose in-progress compaction type in jmx (CASSANDRA-1586)
 * removed IClock & related classes from internals (CASSANDRA-1502)
 * fix removing tokens from SystemTable on decommission and removetoken
   (CASSANDRA-1609)
 * include CF metadata in cli 'show keyspaces' (CASSANDRA-1613)
 * switch from Properties to HashMap in PropertyFileSnitch to
   avoid synchronization bottleneck (CASSANDRA-1481)
 * PropertyFileSnitch configuration file renamed to 
   cassandra-topology.properties
 * add cli support for get_range_slices (CASSANDRA-1088, CASSANDRA-1619)
 * Make memtable flush thresholds per-CF instead of global 
   (CASSANDRA-1007, 1637)
 * add cli support for binary data without CfDef hints (CASSANDRA-1603)
 * fix building SSTable statistics post-stream (CASSANDRA-1620)
 * fix potential infinite loop in 2ary index queries (CASSANDRA-1623)
 * allow creating NTS keyspaces with no replicas configured (CASSANDRA-1626)
 * add jmx histogram of sstables accessed per read (CASSANDRA-1624)
 * remove system_rename_column_family and system_rename_keyspace from the
   client API until races can be fixed (CASSANDRA-1630, CASSANDRA-1585)
 * add cli sanity tests (CASSANDRA-1582)
 * update GC settings in cassandra.bat (CASSANDRA-1636)
 * cli support for index queries (CASSANDRA-1635)
 * cli support for updating schema memtable settings (CASSANDRA-1634)
 * cli --file option (CASSANDRA-1616)
 * reduce automatically chosen memtable sizes by 50% (CASSANDRA-1641)
 * move endpoint cache from snitch to strategy (CASSANDRA-1643)
 * fix commitlog recovery deleting the newly-created segment as well as
   the old ones (CASSANDRA-1644)
 * upgrade to Thrift 0.5 (CASSANDRA-1367)
 * renamed CL.DCQUORUM to LOCAL_QUORUM and DCQUORUMSYNC to EACH_QUORUM
 * cli truncate support (CASSANDRA-1653)
 * update GC settings in cassandra.bat (CASSANDRA-1636)
 * avoid logging when a node's ip/token is gossipped back to it (CASSANDRA-1666)


0.7-beta2
 * always use UTF-8 for hint keys (CASSANDRA-1439)
 * remove cassandra.yaml dependency from Hadoop and Pig (CASSADRA-1322)
 * expose CfDef metadata in describe_keyspaces (CASSANDRA-1363)
 * restore use of mmap_index_only option (CASSANDRA-1241)
 * dropping a keyspace with no column families generated an error 
   (CASSANDRA-1378)
 * rename RackAwareStrategy to OldNetworkTopologyStrategy, RackUnawareStrategy 
   to SimpleStrategy, DatacenterShardStrategy to NetworkTopologyStrategy,
   AbstractRackAwareSnitch to AbstractNetworkTopologySnitch (CASSANDRA-1392)
 * merge StorageProxy.mutate, mutateBlocking (CASSANDRA-1396)
 * faster UUIDType, LongType comparisons (CASSANDRA-1386, 1393)
 * fix setting read_repair_chance from CLI addColumnFamily (CASSANDRA-1399)
 * fix updates to indexed columns (CASSANDRA-1373)
 * fix race condition leaving to FileNotFoundException (CASSANDRA-1382)
 * fix sharded lock hash on index write path (CASSANDRA-1402)
 * add support for GT/E, LT/E in subordinate index clauses (CASSANDRA-1401)
 * cfId counter got out of sync when CFs were added (CASSANDRA-1403)
 * less chatty schema updates (CASSANDRA-1389)
 * rename column family mbeans. 'type' will now include either 
   'IndexColumnFamilies' or 'ColumnFamilies' depending on the CFS type.
   (CASSANDRA-1385)
 * disallow invalid keyspace and column family names. This includes name that
   matches a '^\w+' regex. (CASSANDRA-1377)
 * use JNA, if present, to take snapshots (CASSANDRA-1371)
 * truncate hints if starting 0.7 for the first time (CASSANDRA-1414)
 * fix FD leak in single-row slicepredicate queries (CASSANDRA-1416)
 * allow index expressions against columns that are not part of the 
   SlicePredicate (CASSANDRA-1410)
 * config-converter properly handles snitches and framed support 
   (CASSANDRA-1420)
 * remove keyspace argument from multiget_count (CASSANDRA-1422)
 * allow specifying cassandra.yaml location as (local or remote) URL
   (CASSANDRA-1126)
 * fix using DynamicEndpointSnitch with NetworkTopologyStrategy
   (CASSANDRA-1429)
 * Add CfDef.default_validation_class (CASSANDRA-891)
 * fix EstimatedHistogram.max (CASSANDRA-1413)
 * quorum read optimization (CASSANDRA-1622)
 * handle zero-length (or missing) rows during HH paging (CASSANDRA-1432)
 * include secondary indexes during schema migrations (CASSANDRA-1406)
 * fix commitlog header race during schema change (CASSANDRA-1435)
 * fix ColumnFamilyStoreMBeanIterator to use new type name (CASSANDRA-1433)
 * correct filename generated by xml->yaml converter (CASSANDRA-1419)
 * add CMSInitiatingOccupancyFraction=75 and UseCMSInitiatingOccupancyOnly
   to default JVM options
 * decrease jvm heap for cassandra-cli (CASSANDRA-1446)
 * ability to modify keyspaces and column family definitions on a live cluster
   (CASSANDRA-1285)
 * support for Hadoop Streaming [non-jvm map/reduce via stdin/out]
   (CASSANDRA-1368)
 * Move persistent sstable stats from the system table to an sstable component
   (CASSANDRA-1430)
 * remove failed bootstrap attempt from pending ranges when gossip times
   it out after 1h (CASSANDRA-1463)
 * eager-create tcp connections to other cluster members (CASSANDRA-1465)
 * enumerate stages and derive stage from message type instead of 
   transmitting separately (CASSANDRA-1465)
 * apply reversed flag during collation from different data sources
   (CASSANDRA-1450)
 * make failure to remove commitlog segment non-fatal (CASSANDRA-1348)
 * correct ordering of drain operations so CL.recover is no longer 
   necessary (CASSANDRA-1408)
 * removed keyspace from describe_splits method (CASSANDRA-1425)
 * rename check_schema_agreement to describe_schema_versions
   (CASSANDRA-1478)
 * fix QUORUM calculation for RF > 3 (CASSANDRA-1487)
 * remove tombstones during non-major compactions when bloom filter
   verifies that row does not exist in other sstables (CASSANDRA-1074)
 * nodes that coordinated a loadbalance in the past could not be seen by
   newly added nodes (CASSANDRA-1467)
 * exposed endpoint states (gossip details) via jmx (CASSANDRA-1467)
 * ensure that compacted sstables are not included when new readers are
   instantiated (CASSANDRA-1477)
 * by default, calculate heap size and memtable thresholds at runtime (CASSANDRA-1469)
 * fix races dealing with adding/dropping keyspaces and column families in
   rapid succession (CASSANDRA-1477)
 * clean up of Streaming system (CASSANDRA-1503, 1504, 1506)
 * add options to configure Thrift socket keepalive and buffer sizes (CASSANDRA-1426)
 * make contrib CassandraServiceDataCleaner recursive (CASSANDRA-1509)
 * min, max compaction threshold are configurable and persistent 
   per-ColumnFamily (CASSANDRA-1468)
 * fix replaying the last mutation in a commitlog unnecessarily 
   (CASSANDRA-1512)
 * invoke getDefaultUncaughtExceptionHandler from DTPE with the original
   exception rather than the ExecutionException wrapper (CASSANDRA-1226)
 * remove Clock from the Thrift (and Avro) API (CASSANDRA-1501)
 * Close intra-node sockets when connection is broken (CASSANDRA-1528)
 * RPM packaging spec file (CASSANDRA-786)
 * weighted request scheduler (CASSANDRA-1485)
 * treat expired columns as deleted (CASSANDRA-1539)
 * make IndexInterval configurable (CASSANDRA-1488)
 * add describe_snitch to Thrift API (CASSANDRA-1490)
 * MD5 authenticator compares plain text submitted password with MD5'd
   saved property, instead of vice versa (CASSANDRA-1447)
 * JMX MessagingService pending and completed counts (CASSANDRA-1533)
 * fix race condition processing repair responses (CASSANDRA-1511)
 * make repair blocking (CASSANDRA-1511)
 * create EndpointSnitchInfo and MBean to expose rack and DC (CASSANDRA-1491)
 * added option to contrib/word_count to output results back to Cassandra
   (CASSANDRA-1342)
 * rewrite Hadoop ColumnFamilyRecordWriter to pool connections, retry to
   multiple Cassandra nodes, and smooth impact on the Cassandra cluster
   by using smaller batch sizes (CASSANDRA-1434)
 * fix setting gc_grace_seconds via CLI (CASSANDRA-1549)
 * support TTL'd index values (CASSANDRA-1536)
 * make removetoken work like decommission (CASSANDRA-1216)
 * make cli comparator-aware and improve quote rules (CASSANDRA-1523,-1524)
 * make nodetool compact and cleanup blocking (CASSANDRA-1449)
 * add memtable, cache information to GCInspector logs (CASSANDRA-1558)
 * enable/disable HintedHandoff via JMX (CASSANDRA-1550)
 * Ignore stray files in the commit log directory (CASSANDRA-1547)
 * Disallow bootstrap to an in-use token (CASSANDRA-1561)


0.7-beta1
 * sstable versioning (CASSANDRA-389)
 * switched to slf4j logging (CASSANDRA-625)
 * add (optional) expiration time for column (CASSANDRA-699)
 * access levels for authentication/authorization (CASSANDRA-900)
 * add ReadRepairChance to CF definition (CASSANDRA-930)
 * fix heisenbug in system tests, especially common on OS X (CASSANDRA-944)
 * convert to byte[] keys internally and all public APIs (CASSANDRA-767)
 * ability to alter schema definitions on a live cluster (CASSANDRA-44)
 * renamed configuration file to cassandra.xml, and log4j.properties to
   log4j-server.properties, which must now be loaded from
   the classpath (which is how our scripts in bin/ have always done it)
   (CASSANDRA-971)
 * change get_count to require a SlicePredicate. create multi_get_count
   (CASSANDRA-744)
 * re-organized endpointsnitch implementations and added SimpleSnitch
   (CASSANDRA-994)
 * Added preload_row_cache option (CASSANDRA-946)
 * add CRC to commitlog header (CASSANDRA-999)
 * removed deprecated batch_insert and get_range_slice methods (CASSANDRA-1065)
 * add truncate thrift method (CASSANDRA-531)
 * http mini-interface using mx4j (CASSANDRA-1068)
 * optimize away copy of sliced row on memtable read path (CASSANDRA-1046)
 * replace constant-size 2GB mmaped segments and special casing for index 
   entries spanning segment boundaries, with SegmentedFile that computes 
   segments that always contain entire entries/rows (CASSANDRA-1117)
 * avoid reading large rows into memory during compaction (CASSANDRA-16)
 * added hadoop OutputFormat (CASSANDRA-1101)
 * efficient Streaming (no more anticompaction) (CASSANDRA-579)
 * split commitlog header into separate file and add size checksum to
   mutations (CASSANDRA-1179)
 * avoid allocating a new byte[] for each mutation on replay (CASSANDRA-1219)
 * revise HH schema to be per-endpoint (CASSANDRA-1142)
 * add joining/leaving status to nodetool ring (CASSANDRA-1115)
 * allow multiple repair sessions per node (CASSANDRA-1190)
 * optimize away MessagingService for local range queries (CASSANDRA-1261)
 * make framed transport the default so malformed requests can't OOM the 
   server (CASSANDRA-475)
 * significantly faster reads from row cache (CASSANDRA-1267)
 * take advantage of row cache during range queries (CASSANDRA-1302)
 * make GCGraceSeconds a per-ColumnFamily value (CASSANDRA-1276)
 * keep persistent row size and column count statistics (CASSANDRA-1155)
 * add IntegerType (CASSANDRA-1282)
 * page within a single row during hinted handoff (CASSANDRA-1327)
 * push DatacenterShardStrategy configuration into keyspace definition,
   eliminating datacenter.properties. (CASSANDRA-1066)
 * optimize forward slices starting with '' and single-index-block name 
   queries by skipping the column index (CASSANDRA-1338)
 * streaming refactor (CASSANDRA-1189)
 * faster comparison for UUID types (CASSANDRA-1043)
 * secondary index support (CASSANDRA-749 and subtasks)
 * make compaction buckets deterministic (CASSANDRA-1265)


0.6.6
 * Allow using DynamicEndpointSnitch with RackAwareStrategy (CASSANDRA-1429)
 * remove the remaining vestiges of the unfinished DatacenterShardStrategy 
   (replaced by NetworkTopologyStrategy in 0.7)
   

0.6.5
 * fix key ordering in range query results with RandomPartitioner
   and ConsistencyLevel > ONE (CASSANDRA-1145)
 * fix for range query starting with the wrong token range (CASSANDRA-1042)
 * page within a single row during hinted handoff (CASSANDRA-1327)
 * fix compilation on non-sun JDKs (CASSANDRA-1061)
 * remove String.trim() call on row keys in batch mutations (CASSANDRA-1235)
 * Log summary of dropped messages instead of spamming log (CASSANDRA-1284)
 * add dynamic endpoint snitch (CASSANDRA-981)
 * fix streaming for keyspaces with hyphens in their name (CASSANDRA-1377)
 * fix errors in hard-coded bloom filter optKPerBucket by computing it
   algorithmically (CASSANDRA-1220
 * remove message deserialization stage, and uncap read/write stages
   so slow reads/writes don't block gossip processing (CASSANDRA-1358)
 * add jmx port configuration to Debian package (CASSANDRA-1202)
 * use mlockall via JNA, if present, to prevent Linux from swapping
   out parts of the JVM (CASSANDRA-1214)


0.6.4
 * avoid queuing multiple hint deliveries for the same endpoint
   (CASSANDRA-1229)
 * better performance for and stricter checking of UTF8 column names
   (CASSANDRA-1232)
 * extend option to lower compaction priority to hinted handoff
   as well (CASSANDRA-1260)
 * log errors in gossip instead of re-throwing (CASSANDRA-1289)
 * avoid aborting commitlog replay prematurely if a flushed-but-
   not-removed commitlog segment is encountered (CASSANDRA-1297)
 * fix duplicate rows being read during mapreduce (CASSANDRA-1142)
 * failure detection wasn't closing command sockets (CASSANDRA-1221)
 * cassandra-cli.bat works on windows (CASSANDRA-1236)
 * pre-emptively drop requests that cannot be processed within RPCTimeout
   (CASSANDRA-685)
 * add ack to Binary write verb and update CassandraBulkLoader
   to wait for acks for each row (CASSANDRA-1093)
 * added describe_partitioner Thrift method (CASSANDRA-1047)
 * Hadoop jobs no longer require the Cassandra storage-conf.xml
   (CASSANDRA-1280, CASSANDRA-1047)
 * log thread pool stats when GC is excessive (CASSANDRA-1275)
 * remove gossip message size limit (CASSANDRA-1138)
 * parallelize local and remote reads during multiget, and respect snitch 
   when determining whether to do local read for CL.ONE (CASSANDRA-1317)
 * fix read repair to use requested consistency level on digest mismatch,
   rather than assuming QUORUM (CASSANDRA-1316)
 * process digest mismatch re-reads in parallel (CASSANDRA-1323)
 * switch hints CF comparator to BytesType (CASSANDRA-1274)


0.6.3
 * retry to make streaming connections up to 8 times. (CASSANDRA-1019)
 * reject describe_ring() calls on invalid keyspaces (CASSANDRA-1111)
 * fix cache size calculation for size of 100% (CASSANDRA-1129)
 * fix cache capacity only being recalculated once (CASSANDRA-1129)
 * remove hourly scan of all hints on the off chance that the gossiper
   missed a status change; instead, expose deliverHintsToEndpoint to JMX
   so it can be done manually, if necessary (CASSANDRA-1141)
 * don't reject reads at CL.ALL (CASSANDRA-1152)
 * reject deletions to supercolumns in CFs containing only standard
   columns (CASSANDRA-1139)
 * avoid preserving login information after client disconnects
   (CASSANDRA-1057)
 * prefer sun jdk to openjdk in debian init script (CASSANDRA-1174)
 * detect partioner config changes between restarts and fail fast 
   (CASSANDRA-1146)
 * use generation time to resolve node token reassignment disagreements
   (CASSANDRA-1118)
 * restructure the startup ordering of Gossiper and MessageService to avoid
   timing anomalies (CASSANDRA-1160)
 * detect incomplete commit log hearders (CASSANDRA-1119)
 * force anti-entropy service to stream files on the stream stage to avoid
   sending streams out of order (CASSANDRA-1169)
 * remove inactive stream managers after AES streams files (CASSANDRA-1169)
 * allow removing entire row through batch_mutate Deletion (CASSANDRA-1027)
 * add JMX metrics for row-level bloom filter false positives (CASSANDRA-1212)
 * added a redhat init script to contrib (CASSANDRA-1201)
 * use midpoint when bootstrapping a new machine into range with not
   much data yet instead of random token (CASSANDRA-1112)
 * kill server on OOM in executor stage as well as Thrift (CASSANDRA-1226)
 * remove opportunistic repairs, when two machines with overlapping replica
   responsibilities happen to finish major compactions of the same CF near
   the same time.  repairs are now fully manual (CASSANDRA-1190)
 * add ability to lower compaction priority (default is no change from 0.6.2)
   (CASSANDRA-1181)


0.6.2
 * fix contrib/word_count build. (CASSANDRA-992)
 * split CommitLogExecutorService into BatchCommitLogExecutorService and 
   PeriodicCommitLogExecutorService (CASSANDRA-1014)
 * add latency histograms to CFSMBean (CASSANDRA-1024)
 * make resolving timestamp ties deterministic by using value bytes
   as a tiebreaker (CASSANDRA-1039)
 * Add option to turn off Hinted Handoff (CASSANDRA-894)
 * fix windows startup (CASSANDRA-948)
 * make concurrent_reads, concurrent_writes configurable at runtime via JMX
   (CASSANDRA-1060)
 * disable GCInspector on non-Sun JVMs (CASSANDRA-1061)
 * fix tombstone handling in sstable rows with no other data (CASSANDRA-1063)
 * fix size of row in spanned index entries (CASSANDRA-1056)
 * install json2sstable, sstable2json, and sstablekeys to Debian package
 * StreamingService.StreamDestinations wouldn't empty itself after streaming
   finished (CASSANDRA-1076)
 * added Collections.shuffle(splits) before returning the splits in 
   ColumnFamilyInputFormat (CASSANDRA-1096)
 * do not recalculate cache capacity post-compaction if it's been manually 
   modified (CASSANDRA-1079)
 * better defaults for flush sorter + writer executor queue sizes
   (CASSANDRA-1100)
 * windows scripts for SSTableImport/Export (CASSANDRA-1051)
 * windows script for nodetool (CASSANDRA-1113)
 * expose PhiConvictThreshold (CASSANDRA-1053)
 * make repair of RF==1 a no-op (CASSANDRA-1090)
 * improve default JVM GC options (CASSANDRA-1014)
 * fix SlicePredicate serialization inside Hadoop jobs (CASSANDRA-1049)
 * close Thrift sockets in Hadoop ColumnFamilyRecordReader (CASSANDRA-1081)


0.6.1
 * fix NPE in sstable2json when no excluded keys are given (CASSANDRA-934)
 * keep the replica set constant throughout the read repair process
   (CASSANDRA-937)
 * allow querying getAllRanges with empty token list (CASSANDRA-933)
 * fix command line arguments inversion in clustertool (CASSANDRA-942)
 * fix race condition that could trigger a false-positive assertion
   during post-flush discard of old commitlog segments (CASSANDRA-936)
 * fix neighbor calculation for anti-entropy repair (CASSANDRA-924)
 * perform repair even for small entropy differences (CASSANDRA-924)
 * Use hostnames in CFInputFormat to allow Hadoop's naive string-based
   locality comparisons to work (CASSANDRA-955)
 * cache read-only BufferedRandomAccessFile length to avoid
   3 system calls per invocation (CASSANDRA-950)
 * nodes with IPv6 (and no IPv4) addresses could not join cluster
   (CASSANDRA-969)
 * Retrieve the correct number of undeleted columns, if any, from
   a supercolumn in a row that had been deleted previously (CASSANDRA-920)
 * fix index scans that cross the 2GB mmap boundaries for both mmap
   and standard i/o modes (CASSANDRA-866)
 * expose drain via nodetool (CASSANDRA-978)


0.6.0-RC1
 * JMX drain to flush memtables and run through commit log (CASSANDRA-880)
 * Bootstrapping can skip ranges under the right conditions (CASSANDRA-902)
 * fix merging row versions in range_slice for CL > ONE (CASSANDRA-884)
 * default write ConsistencyLeven chaned from ZERO to ONE
 * fix for index entries spanning mmap buffer boundaries (CASSANDRA-857)
 * use lexical comparison if time part of TimeUUIDs are the same 
   (CASSANDRA-907)
 * bound read, mutation, and response stages to fix possible OOM
   during log replay (CASSANDRA-885)
 * Use microseconds-since-epoch (UTC) in cli, instead of milliseconds
 * Treat batch_mutate Deletion with null supercolumn as "apply this predicate 
   to top level supercolumns" (CASSANDRA-834)
 * Streaming destination nodes do not update their JMX status (CASSANDRA-916)
 * Fix internal RPC timeout calculation (CASSANDRA-911)
 * Added Pig loadfunc to contrib/pig (CASSANDRA-910)


0.6.0-beta3
 * fix compaction bucketing bug (CASSANDRA-814)
 * update windows batch file (CASSANDRA-824)
 * deprecate KeysCachedFraction configuration directive in favor
   of KeysCached; move to unified-per-CF key cache (CASSANDRA-801)
 * add invalidateRowCache to ColumnFamilyStoreMBean (CASSANDRA-761)
 * send Handoff hints to natural locations to reduce load on
   remaining nodes in a failure scenario (CASSANDRA-822)
 * Add RowWarningThresholdInMB configuration option to warn before very 
   large rows get big enough to threaten node stability, and -x option to
   be able to remove them with sstable2json if the warning is unheeded
   until it's too late (CASSANDRA-843)
 * Add logging of GC activity (CASSANDRA-813)
 * fix ConcurrentModificationException in commitlog discard (CASSANDRA-853)
 * Fix hardcoded row count in Hadoop RecordReader (CASSANDRA-837)
 * Add a jmx status to the streaming service and change several DEBUG
   messages to INFO (CASSANDRA-845)
 * fix classpath in cassandra-cli.bat for Windows (CASSANDRA-858)
 * allow re-specifying host, port to cassandra-cli if invalid ones
   are first tried (CASSANDRA-867)
 * fix race condition handling rpc timeout in the coordinator
   (CASSANDRA-864)
 * Remove CalloutLocation and StagingFileDirectory from storage-conf files 
   since those settings are no longer used (CASSANDRA-878)
 * Parse a long from RowWarningThresholdInMB instead of an int (CASSANDRA-882)
 * Remove obsolete ControlPort code from DatabaseDescriptor (CASSANDRA-886)
 * move skipBytes side effect out of assert (CASSANDRA-899)
 * add "double getLoad" to StorageServiceMBean (CASSANDRA-898)
 * track row stats per CF at compaction time (CASSANDRA-870)
 * disallow CommitLogDirectory matching a DataFileDirectory (CASSANDRA-888)
 * default key cache size is 200k entries, changed from 10% (CASSANDRA-863)
 * add -Dcassandra-foreground=yes to cassandra.bat
 * exit if cluster name is changed unexpectedly (CASSANDRA-769)


0.6.0-beta1/beta2
 * add batch_mutate thrift command, deprecating batch_insert (CASSANDRA-336)
 * remove get_key_range Thrift API, deprecated in 0.5 (CASSANDRA-710)
 * add optional login() Thrift call for authentication (CASSANDRA-547)
 * support fat clients using gossiper and StorageProxy to perform
   replication in-process [jvm-only] (CASSANDRA-535)
 * support mmapped I/O for reads, on by default on 64bit JVMs 
   (CASSANDRA-408, CASSANDRA-669)
 * improve insert concurrency, particularly during Hinted Handoff
   (CASSANDRA-658)
 * faster network code (CASSANDRA-675)
 * stress.py moved to contrib (CASSANDRA-635)
 * row caching [must be explicitly enabled per-CF in config] (CASSANDRA-678)
 * present a useful measure of compaction progress in JMX (CASSANDRA-599)
 * add bin/sstablekeys (CASSNADRA-679)
 * add ConsistencyLevel.ANY (CASSANDRA-687)
 * make removetoken remove nodes from gossip entirely (CASSANDRA-644)
 * add ability to set cache sizes at runtime (CASSANDRA-708)
 * report latency and cache hit rate statistics with lifetime totals
   instead of average over the last minute (CASSANDRA-702)
 * support get_range_slice for RandomPartitioner (CASSANDRA-745)
 * per-keyspace replication factory and replication strategy (CASSANDRA-620)
 * track latency in microseconds (CASSANDRA-733)
 * add describe_ Thrift methods, deprecating get_string_property and 
   get_string_list_property
 * jmx interface for tracking operation mode and streams in general.
   (CASSANDRA-709)
 * keep memtables in sorted order to improve range query performance
   (CASSANDRA-799)
 * use while loop instead of recursion when trimming sstables compaction list 
   to avoid blowing stack in pathological cases (CASSANDRA-804)
 * basic Hadoop map/reduce support (CASSANDRA-342)


0.5.1
 * ensure all files for an sstable are streamed to the same directory.
   (CASSANDRA-716)
 * more accurate load estimate for bootstrapping (CASSANDRA-762)
 * tolerate dead or unavailable bootstrap target on write (CASSANDRA-731)
 * allow larger numbers of keys (> 140M) in a sstable bloom filter
   (CASSANDRA-790)
 * include jvm argument improvements from CASSANDRA-504 in debian package
 * change streaming chunk size to 32MB to accomodate Windows XP limitations
   (was 64MB) (CASSANDRA-795)
 * fix get_range_slice returning results in the wrong order (CASSANDRA-781)
 

0.5.0 final
 * avoid attempting to delete temporary bootstrap files twice (CASSANDRA-681)
 * fix bogus NaN in nodeprobe cfstats output (CASSANDRA-646)
 * provide a policy for dealing with single thread executors w/ a full queue
   (CASSANDRA-694)
 * optimize inner read in MessagingService, vastly improving multiple-node
   performance (CASSANDRA-675)
 * wait for table flush before streaming data back to a bootstrapping node.
   (CASSANDRA-696)
 * keep track of bootstrapping sources by table so that bootstrapping doesn't 
   give the indication of finishing early (CASSANDRA-673)


0.5.0 RC3
 * commit the correct version of the patch for CASSANDRA-663


0.5.0 RC2 (unreleased)
 * fix bugs in converting get_range_slice results to Thrift 
   (CASSANDRA-647, CASSANDRA-649)
 * expose java.util.concurrent.TimeoutException in StorageProxy methods
   (CASSANDRA-600)
 * TcpConnectionManager was holding on to disconnected connections, 
   giving the false indication they were being used. (CASSANDRA-651)
 * Remove duplicated write. (CASSANDRA-662)
 * Abort bootstrap if IP is already in the token ring (CASSANDRA-663)
 * increase default commitlog sync period, and wait for last sync to 
   finish before submitting another (CASSANDRA-668)


0.5.0 RC1
 * Fix potential NPE in get_range_slice (CASSANDRA-623)
 * add CRC32 to commitlog entries (CASSANDRA-605)
 * fix data streaming on windows (CASSANDRA-630)
 * GC compacted sstables after cleanup and compaction (CASSANDRA-621)
 * Speed up anti-entropy validation (CASSANDRA-629)
 * Fix anti-entropy assertion error (CASSANDRA-639)
 * Fix pending range conflicts when bootstapping or moving
   multiple nodes at once (CASSANDRA-603)
 * Handle obsolete gossip related to node movement in the case where
   one or more nodes is down when the movement occurs (CASSANDRA-572)
 * Include dead nodes in gossip to avoid a variety of problems
   and fix HH to removed nodes (CASSANDRA-634)
 * return an InvalidRequestException for mal-formed SlicePredicates
   (CASSANDRA-643)
 * fix bug determining closest neighbor for use in multiple datacenters
   (CASSANDRA-648)
 * Vast improvements in anticompaction speed (CASSANDRA-607)
 * Speed up log replay and writes by avoiding redundant serializations
   (CASSANDRA-652)


0.5.0 beta 2
 * Bootstrap improvements (several tickets)
 * add nodeprobe repair anti-entropy feature (CASSANDRA-193, CASSANDRA-520)
 * fix possibility of partition when many nodes restart at once
   in clusters with multiple seeds (CASSANDRA-150)
 * fix NPE in get_range_slice when no data is found (CASSANDRA-578)
 * fix potential NPE in hinted handoff (CASSANDRA-585)
 * fix cleanup of local "system" keyspace (CASSANDRA-576)
 * improve computation of cluster load balance (CASSANDRA-554)
 * added super column read/write, column count, and column/row delete to
   cassandra-cli (CASSANDRA-567, CASSANDRA-594)
 * fix returning live subcolumns of deleted supercolumns (CASSANDRA-583)
 * respect JAVA_HOME in bin/ scripts (several tickets)
 * add StorageService.initClient for fat clients on the JVM (CASSANDRA-535)
   (see contrib/client_only for an example of use)
 * make consistency_level functional in get_range_slice (CASSANDRA-568)
 * optimize key deserialization for RandomPartitioner (CASSANDRA-581)
 * avoid GCing tombstones except on major compaction (CASSANDRA-604)
 * increase failure conviction threshold, resulting in less nodes
   incorrectly (and temporarily) marked as down (CASSANDRA-610)
 * respect memtable thresholds during log replay (CASSANDRA-609)
 * support ConsistencyLevel.ALL on read (CASSANDRA-584)
 * add nodeprobe removetoken command (CASSANDRA-564)


0.5.0 beta
 * Allow multiple simultaneous flushes, improving flush throughput 
   on multicore systems (CASSANDRA-401)
 * Split up locks to improve write and read throughput on multicore systems
   (CASSANDRA-444, CASSANDRA-414)
 * More efficient use of memory during compaction (CASSANDRA-436)
 * autobootstrap option: when enabled, all non-seed nodes will attempt
   to bootstrap when started, until bootstrap successfully
   completes. -b option is removed.  (CASSANDRA-438)
 * Unless a token is manually specified in the configuration xml,
   a bootstraping node will use a token that gives it half the
   keys from the most-heavily-loaded node in the cluster,
   instead of generating a random token. 
   (CASSANDRA-385, CASSANDRA-517)
 * Miscellaneous bootstrap fixes (several tickets)
 * Ability to change a node's token even after it has data on it
   (CASSANDRA-541)
 * Ability to decommission a live node from the ring (CASSANDRA-435)
 * Semi-automatic loadbalancing via nodeprobe (CASSANDRA-192)
 * Add ability to set compaction thresholds at runtime via
   JMX / nodeprobe.  (CASSANDRA-465)
 * Add "comment" field to ColumnFamily definition. (CASSANDRA-481)
 * Additional JMX metrics (CASSANDRA-482)
 * JSON based export and import tools (several tickets)
 * Hinted Handoff fixes (several tickets)
 * Add key cache to improve read performance (CASSANDRA-423)
 * Simplified construction of custom ReplicationStrategy classes
   (CASSANDRA-497)
 * Graphical application (Swing) for ring integrity verification and 
   visualization was added to contrib (CASSANDRA-252)
 * Add DCQUORUM, DCQUORUMSYNC consistency levels and corresponding
   ReplicationStrategy / EndpointSnitch classes.  Experimental.
   (CASSANDRA-492)
 * Web client interface added to contrib (CASSANDRA-457)
 * More-efficient flush for Random, CollatedOPP partitioners 
   for normal writes (CASSANDRA-446) and bulk load (CASSANDRA-420)
 * Add MemtableFlushAfterMinutes, a global replacement for the old 
   per-CF FlushPeriodInMinutes setting (CASSANDRA-463)
 * optimizations to slice reading (CASSANDRA-350) and supercolumn
   queries (CASSANDRA-510)
 * force binding to given listenaddress for nodes with multiple
   interfaces (CASSANDRA-546)
 * stress.py benchmarking tool improvements (several tickets)
 * optimized replica placement code (CASSANDRA-525)
 * faster log replay on restart (CASSANDRA-539, CASSANDRA-540)
 * optimized local-node writes (CASSANDRA-558)
 * added get_range_slice, deprecating get_key_range (CASSANDRA-344)
 * expose TimedOutException to thrift (CASSANDRA-563)
 

0.4.2
 * Add validation disallowing null keys (CASSANDRA-486)
 * Fix race conditions in TCPConnectionManager (CASSANDRA-487)
 * Fix using non-utf8-aware comparison as a sanity check.
   (CASSANDRA-493)
 * Improve default garbage collector options (CASSANDRA-504)
 * Add "nodeprobe flush" (CASSANDRA-505)
 * remove NotFoundException from get_slice throws list (CASSANDRA-518)
 * fix get (not get_slice) of entire supercolumn (CASSANDRA-508)
 * fix null token during bootstrap (CASSANDRA-501)


0.4.1
 * Fix FlushPeriod columnfamily configuration regression
   (CASSANDRA-455)
 * Fix long column name support (CASSANDRA-460)
 * Fix for serializing a row that only contains tombstones
   (CASSANDRA-458)
 * Fix for discarding unneeded commitlog segments (CASSANDRA-459)
 * Add SnapshotBeforeCompaction configuration option (CASSANDRA-426)
 * Fix compaction abort under insufficient disk space (CASSANDRA-473)
 * Fix reading subcolumn slice from tombstoned CF (CASSANDRA-484)
 * Fix race condition in RVH causing occasional NPE (CASSANDRA-478)


0.4.0
 * fix get_key_range problems when a node is down (CASSANDRA-440)
   and add UnavailableException to more Thrift methods
 * Add example EndPointSnitch contrib code (several tickets)


0.4.0 RC2
 * fix SSTable generation clash during compaction (CASSANDRA-418)
 * reject method calls with null parameters (CASSANDRA-308)
 * properly order ranges in nodeprobe output (CASSANDRA-421)
 * fix logging of certain errors on executor threads (CASSANDRA-425)


0.4.0 RC1
 * Bootstrap feature is live; use -b on startup (several tickets)
 * Added multiget api (CASSANDRA-70)
 * fix Deadlock with SelectorManager.doProcess and TcpConnection.write
   (CASSANDRA-392)
 * remove key cache b/c of concurrency bugs in third-party
   CLHM library (CASSANDRA-405)
 * update non-major compaction logic to use two threshold values
   (CASSANDRA-407)
 * add periodic / batch commitlog sync modes (several tickets)
 * inline BatchMutation into batch_insert params (CASSANDRA-403)
 * allow setting the logging level at runtime via mbean (CASSANDRA-402)
 * change default comparator to BytesType (CASSANDRA-400)
 * add forwards-compatible ConsistencyLevel parameter to get_key_range
   (CASSANDRA-322)
 * r/m special case of blocking for local destination when writing with 
   ConsistencyLevel.ZERO (CASSANDRA-399)
 * Fixes to make BinaryMemtable [bulk load interface] useful (CASSANDRA-337);
   see contrib/bmt_example for an example of using it.
 * More JMX properties added (several tickets)
 * Thrift changes (several tickets)
    - Merged _super get methods with the normal ones; return values
      are now of ColumnOrSuperColumn.
    - Similarly, merged batch_insert_super into batch_insert.



0.4.0 beta
 * On-disk data format has changed to allow billions of keys/rows per
   node instead of only millions
 * Multi-keyspace support
 * Scan all sstables for all queries to avoid situations where
   different types of operation on the same ColumnFamily could
   disagree on what data was present
 * Snapshot support via JMX
 * Thrift API has changed a _lot_:
    - removed time-sorted CFs; instead, user-defined comparators
      may be defined on the column names, which are now byte arrays.
      Default comparators are provided for UTF8, Bytes, Ascii, Long (i64),
      and UUID types.
    - removed colon-delimited strings in thrift api in favor of explicit
      structs such as ColumnPath, ColumnParent, etc.  Also normalized
      thrift struct and argument naming.
    - Added columnFamily argument to get_key_range.
    - Change signature of get_slice to accept starting and ending
      columns as well as an offset.  (This allows use of indexes.)
      Added "ascending" flag to allow reasonably-efficient reverse
      scans as well.  Removed get_slice_by_range as redundant.
    - get_key_range operates on one CF at a time
    - changed `block` boolean on insert methods to ConsistencyLevel enum,
      with options of NONE, ONE, QUORUM, and ALL.
    - added similar consistency_level parameter to read methods
    - column-name-set slice with no names given now returns zero columns
      instead of all of them.  ("all" can run your server out of memory.
      use a range-based slice with a high max column count instead.)
 * Removed the web interface. Node information can now be obtained by 
   using the newly introduced nodeprobe utility.
 * More JMX stats
 * Remove magic values from internals (e.g. special key to indicate
   when to flush memtables)
 * Rename configuration "table" to "keyspace"
 * Moved to crash-only design; no more shutdown (just kill the process)
 * Lots of bug fixes

Full list of issues resolved in 0.4 is at https://issues.apache.org/jira/secure/IssueNavigator.jspa?reset=true&&pid=12310865&fixfor=12313862&resolution=1&sorter/field=issuekey&sorter/order=DESC


0.3.0 RC3
 * Fix potential deadlock under load in TCPConnection.
   (CASSANDRA-220)


0.3.0 RC2
 * Fix possible data loss when server is stopped after replaying
   log but before new inserts force memtable flush.
   (CASSANDRA-204)
 * Added BUGS file


0.3.0 RC1
 * Range queries on keys, including user-defined key collation
 * Remove support
 * Workarounds for a weird bug in JDK select/register that seems
   particularly common on VM environments. Cassandra should deploy
   fine on EC2 now
 * Much improved infrastructure: the beginnings of a decent test suite
   ("ant test" for unit tests; "nosetests" for system tests), code
   coverage reporting, etc.
 * Expanded node status reporting via JMX
 * Improved error reporting/logging on both server and client
 * Reduced memory footprint in default configuration
 * Combined blocking and non-blocking versions of insert APIs
 * Added FlushPeriodInMinutes configuration parameter to force
   flushing of infrequently-updated ColumnFamilies<|MERGE_RESOLUTION|>--- conflicted
+++ resolved
@@ -1,4 +1,3 @@
-<<<<<<< HEAD
 1.2.5
  * Include fatal errors in trace events (CASSANDRA-5447)
  * Ensure that PerRowSecondaryIndex is notified of row-level deletes
@@ -7,13 +6,8 @@
  * Fix streaming RangeTombstones at column index boundary (CASSANDRA-5418)
  * Fix preparing statements when current keyspace is not set (CASSANDRA-5468)
  * Fix SemanticVersion.isSupportedBy minor/patch handling (CASSANDRA-5496)
-Merged from 1.1:
-=======
-1.1.12
+Merged from 1.1
  * Add retry mechanism to OTC for non-droppable_verbs (CASSANDRA-5393)
-
-1.1.11
->>>>>>> 36f8a5d8
  * Fix trying to load deleted row into row cache on startup (CASSANDRA-4463)
 
 
