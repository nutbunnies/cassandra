/*
 * Licensed to the Apache Software Foundation (ASF) under one
 * or more contributor license agreements.  See the NOTICE file
 * distributed with this work for additional information
 * regarding copyright ownership.  The ASF licenses this file
 * to you under the Apache License, Version 2.0 (the
 * "License"); you may not use this file except in compliance
 * with the License.  You may obtain a copy of the License at
 *
 *     http://www.apache.org/licenses/LICENSE-2.0
 *
 * Unless required by applicable law or agreed to in writing, software
 * distributed under the License is distributed on an "AS IS" BASIS,
 * WITHOUT WARRANTIES OR CONDITIONS OF ANY KIND, either express or implied.
 * See the License for the specific language governing permissions and
 * limitations under the License.
 */
package org.apache.cassandra.db;

import java.io.*;
import java.lang.management.ManagementFactory;
import java.net.InetAddress;
import java.nio.ByteBuffer;
import java.util.*;
import java.util.concurrent.CopyOnWriteArraySet;
import java.util.concurrent.ExecutionException;
import java.util.concurrent.TimeUnit;
import java.util.concurrent.atomic.AtomicBoolean;
import java.util.concurrent.atomic.AtomicLong;
import javax.management.MBeanServer;
import javax.management.ObjectName;

import com.google.common.collect.Iterables;
import com.google.common.collect.Lists;
import org.slf4j.Logger;
import org.slf4j.LoggerFactory;

import org.apache.cassandra.config.CFMetaData;
import org.apache.cassandra.config.DatabaseDescriptor;
import org.apache.cassandra.cql3.QueryProcessor;
import org.apache.cassandra.cql3.UntypedResultSet;
import org.apache.cassandra.db.compaction.CompactionManager;
<<<<<<< HEAD
import org.apache.cassandra.db.filter.IDiskAtomFilter;
import org.apache.cassandra.db.filter.NamesQueryFilter;
import org.apache.cassandra.db.filter.QueryFilter;
=======
>>>>>>> 3a51ccf2
import org.apache.cassandra.db.marshal.LongType;
import org.apache.cassandra.db.marshal.UTF8Type;
import org.apache.cassandra.db.marshal.UUIDType;
import org.apache.cassandra.dht.Token;
import org.apache.cassandra.exceptions.WriteTimeoutException;
import org.apache.cassandra.gms.FailureDetector;
import org.apache.cassandra.io.sstable.Descriptor;
import org.apache.cassandra.io.sstable.SSTableReader;
import org.apache.cassandra.io.util.FastByteArrayOutputStream;
import org.apache.cassandra.net.MessagingService;
import org.apache.cassandra.service.StorageProxy;
import org.apache.cassandra.service.StorageService;
import org.apache.cassandra.service.WriteResponseHandler;
import org.apache.cassandra.utils.ByteBufferUtil;
import org.apache.cassandra.utils.FBUtilities;
import org.apache.cassandra.utils.WrappedRunnable;

public class BatchlogManager implements BatchlogManagerMBean
{
    private static final String MBEAN_NAME = "org.apache.cassandra.db:type=BatchlogManager";
    private static final int VERSION = MessagingService.VERSION_12;
    private static final long TIMEOUT = 2 * DatabaseDescriptor.getWriteRpcTimeout();
    private static final long REPLAY_INTERVAL = 60 * 1000; // milliseconds

    private static final Logger logger = LoggerFactory.getLogger(BatchlogManager.class);
    public static final BatchlogManager instance = new BatchlogManager();

    private final AtomicLong totalBatchesReplayed = new AtomicLong();
    private final AtomicBoolean isReplaying = new AtomicBoolean();

    public void start()
    {
        MBeanServer mbs = ManagementFactory.getPlatformMBeanServer();
        try
        {
            mbs.registerMBean(this, new ObjectName(MBEAN_NAME));
        }
        catch (Exception e)
        {
            throw new RuntimeException(e);
        }

        Runnable runnable = new WrappedRunnable()
        {
            public void runMayThrow() throws ExecutionException, InterruptedException
            {
                replayAllFailedBatches();
            }
        };
        StorageService.optionalTasks.scheduleWithFixedDelay(runnable, StorageService.RING_DELAY, REPLAY_INTERVAL, TimeUnit.MILLISECONDS);
    }

    public int countAllBatches()
    {
        return (int) process("SELECT count(*) FROM %s.%s", Table.SYSTEM_KS, SystemTable.BATCHLOG_CF).one().getLong("count");
    }

    public long getTotalBatchesReplayed()
    {
        return totalBatchesReplayed.longValue();
    }

    public void forceBatchlogReplay()
    {
        Runnable runnable = new WrappedRunnable()
        {
            public void runMayThrow() throws ExecutionException, InterruptedException
            {
                replayAllFailedBatches();
            }
        };
        StorageService.optionalTasks.execute(runnable);
    }

    public static RowMutation getBatchlogMutationFor(Collection<RowMutation> mutations, UUID uuid)
    {
        long timestamp = FBUtilities.timestampMicros();
        ByteBuffer writtenAt = LongType.instance.decompose(timestamp / 1000);
        ByteBuffer data = serializeRowMutations(mutations);

<<<<<<< HEAD
        ColumnFamily cf = ArrayBackedSortedColumns.factory.create(CFMetaData.BatchlogCf);
        cf.addColumn(new Column(DATA, data, timestamp));
        cf.addColumn(new Column(WRITTEN_AT, writtenAt, timestamp));
=======
        ColumnFamily cf = ColumnFamily.create(CFMetaData.BatchlogCf);
        cf.addColumn(new Column(columnName(""), ByteBufferUtil.EMPTY_BYTE_BUFFER, timestamp));
        cf.addColumn(new Column(columnName("written_at"), writtenAt, timestamp));
        cf.addColumn(new Column(columnName("data"), data, timestamp));
        RowMutation rm = new RowMutation(Table.SYSTEM_KS, UUIDType.instance.decompose(uuid));
        rm.add(cf);
>>>>>>> 3a51ccf2

        return new RowMutation(Table.SYSTEM_KS, UUIDType.instance.decompose(uuid), cf);
    }

    private static ByteBuffer serializeRowMutations(Collection<RowMutation> mutations)
    {
        FastByteArrayOutputStream bos = new FastByteArrayOutputStream();
        DataOutputStream out = new DataOutputStream(bos);

        try
        {
            out.writeInt(mutations.size());
            for (RowMutation rm : mutations)
                RowMutation.serializer.serialize(rm, out, VERSION);
        }
        catch (IOException e)
        {
            throw new AssertionError(); // cannot happen.
        }

        return ByteBuffer.wrap(bos.toByteArray());
    }

    private void replayAllFailedBatches() throws ExecutionException, InterruptedException
    {
        if (!isReplaying.compareAndSet(false, true))
            return;

        logger.debug("Started replayAllFailedBatches");

        try
        {
<<<<<<< HEAD
            logger.debug("Started replayAllFailedBatches");

            for (Row row : getRangeSlice(new NamesQueryFilter(WRITTEN_AT)))
            {
                if (row.cf == null || row.cf.isMarkedForDelete())
                    continue;

                Column writtenAt = row.cf.getColumn(WRITTEN_AT);
                if (writtenAt == null || System.currentTimeMillis() > LongType.instance.compose(writtenAt.value()) + TIMEOUT)
                    replayBatch(row.key);
            }

=======
            for (UntypedResultSet.Row row : process("SELECT id, written_at FROM %s.%s", Table.SYSTEM_KS, SystemTable.BATCHLOG_CF))
                if (System.currentTimeMillis() > row.getLong("written_at") + TIMEOUT)
                    replayBatch(row.getUUID("id"));
>>>>>>> 3a51ccf2
            cleanup();
        }
        finally
        {
            isReplaying.set(false);
        }

        logger.debug("Finished replayAllFailedBatches");
    }

    private void replayBatch(UUID id)
    {
<<<<<<< HEAD
        UUID uuid = UUIDType.instance.compose(key.key);

        logger.debug("Replaying batch {}", uuid);

        ColumnFamilyStore store = Table.open(Table.SYSTEM_KS).getColumnFamilyStore(SystemTable.BATCHLOG_CF);
        QueryFilter filter = QueryFilter.getIdentityFilter(key, SystemTable.BATCHLOG_CF);
        ColumnFamily batch = store.getColumnFamily(filter);
=======
        logger.debug("Replaying batch {}", id);
>>>>>>> 3a51ccf2

        UntypedResultSet result = process("SELECT written_at, data FROM %s.%s WHERE id = %s", Table.SYSTEM_KS, SystemTable.BATCHLOG_CF, id);
        if (result.isEmpty())
            return;

<<<<<<< HEAD
        Column dataColumn = batch.getColumn(DATA);
=======
>>>>>>> 3a51ccf2
        try
        {
            replaySerializedMutations(result.one().getBytes("data"), result.one().getLong("written_at"));
        }
        catch (IOException e)
        {
            logger.warn("Skipped batch replay of {} due to {}", id, e);
        }

        process("DELETE FROM %s.%s WHERE id = %s", Table.SYSTEM_KS, SystemTable.BATCHLOG_CF, id);

        totalBatchesReplayed.incrementAndGet();
    }

    private void replaySerializedMutations(ByteBuffer data, long writtenAt) throws IOException
    {
        DataInputStream in = new DataInputStream(ByteBufferUtil.inputStream(data));
        int size = in.readInt();
        for (int i = 0; i < size; i++)
            replaySerializedMutation(RowMutation.serializer.deserialize(in, VERSION), writtenAt);
    }

<<<<<<< HEAD
    private static void writeHintsForMutation(RowMutation mutation)
=======
    /*
     * We try to deliver the mutations to the replicas ourselves if they are alive and only resort to writing hints
     * when a replica is down or a write request times out.
     */
    private void replaySerializedMutation(RowMutation mutation, long writtenAt) throws IOException
>>>>>>> 3a51ccf2
    {
        int ttl = calculateHintTTL(mutation, writtenAt);
        if (ttl <= 0)
            return; // the mutation isn't safe to replay.

        Set<InetAddress> liveEndpoints = new HashSet<InetAddress>();
        String ks = mutation.getTable();
        Token tk = StorageService.getPartitioner().getToken(mutation.key());
        for (InetAddress endpoint : Iterables.concat(StorageService.instance.getNaturalEndpoints(ks, tk),
                                                     StorageService.instance.getTokenMetadata().pendingEndpointsFor(tk, ks)))
        {
            if (endpoint.equals(FBUtilities.getBroadcastAddress()))
                mutation.apply();
            else if (FailureDetector.instance.isAlive(endpoint))
                liveEndpoints.add(endpoint); // will try delivering directly instead of writing a hint.
            else
                StorageProxy.writeHintForMutation(mutation, ttl, endpoint);
        }

        if (!liveEndpoints.isEmpty())
            attemptDirectDelivery(mutation, writtenAt, liveEndpoints);
    }

    private void attemptDirectDelivery(RowMutation mutation, long writtenAt, Set<InetAddress> endpoints) throws IOException
    {
<<<<<<< HEAD
        RowMutation rm = new RowMutation(Table.SYSTEM_KS, key.key);
        rm.delete(SystemTable.BATCHLOG_CF, FBUtilities.timestampMicros());
        rm.apply();
=======
        List<WriteResponseHandler> handlers = Lists.newArrayList();
        final CopyOnWriteArraySet<InetAddress> undelivered = new CopyOnWriteArraySet<InetAddress>(endpoints);
        for (final InetAddress ep : endpoints)
        {
            Runnable callback = new Runnable()
            {
                public void run()
                {
                    undelivered.remove(ep);
                }
            };
            WriteResponseHandler handler = new WriteResponseHandler(ep, WriteType.UNLOGGED_BATCH, callback);
            MessagingService.instance().sendRR(mutation.createMessage(), ep, handler);
            handlers.add(handler);
        }

        // Wait for all the requests to complete.
        for (WriteResponseHandler handler : handlers)
        {
            try
            {
                handler.get();
            }
            catch (WriteTimeoutException e)
            {
                logger.debug("Timed out replaying a batched mutation to a node, will write a hint");
            }
        }

        if (!undelivered.isEmpty())
        {
            int ttl = calculateHintTTL(mutation, writtenAt); // recalculate ttl
            if (ttl > 0)
                for (InetAddress endpoint : undelivered)
                    StorageProxy.writeHintForMutation(mutation, ttl, endpoint);
        }
>>>>>>> 3a51ccf2
    }

    // calculate ttl for the mutation's hint (and reduce ttl by the time the mutation spent in the batchlog).
    // this ensures that deletes aren't "undone" by an old batch replay.
    private int calculateHintTTL(RowMutation mutation, long writtenAt)
    {
        return (int) ((mutation.calculateHintTTL() * 1000 - (System.currentTimeMillis() - writtenAt)) / 1000);
    }

    private static ByteBuffer columnName(String name)
    {
<<<<<<< HEAD
        ColumnFamilyStore store = Table.open(Table.SYSTEM_KS).getColumnFamilyStore(SystemTable.BATCHLOG_CF);
        IPartitioner partitioner = StorageService.getPartitioner();
        RowPosition minPosition = partitioner.getMinimumToken().minKeyBound();
        AbstractBounds<RowPosition> range = new Range<RowPosition>(minPosition, minPosition, partitioner);
        return store.getRangeSlice(range, Integer.MAX_VALUE, columnFilter, null);
=======
        return CFMetaData.BatchlogCf.getCfDef().getColumnNameBuilder().add(UTF8Type.instance.decompose(name)).build();
>>>>>>> 3a51ccf2
    }

    // force flush + compaction to reclaim space from the replayed batches
    private void cleanup() throws ExecutionException, InterruptedException
    {
        ColumnFamilyStore cfs = Table.open(Table.SYSTEM_KS).getColumnFamilyStore(SystemTable.BATCHLOG_CF);
        cfs.forceBlockingFlush();
        Collection<Descriptor> descriptors = new ArrayList<Descriptor>();
        for (SSTableReader sstr : cfs.getSSTables())
            descriptors.add(sstr.descriptor);
        if (!descriptors.isEmpty()) // don't pollute the logs if there is nothing to compact.
            CompactionManager.instance.submitUserDefined(cfs, descriptors, Integer.MAX_VALUE).get();
    }

    private static UntypedResultSet process(String format, Object... args)
    {
        return QueryProcessor.processInternal(String.format(format, args));
    }
}<|MERGE_RESOLUTION|>--- conflicted
+++ resolved
@@ -40,12 +40,6 @@
 import org.apache.cassandra.cql3.QueryProcessor;
 import org.apache.cassandra.cql3.UntypedResultSet;
 import org.apache.cassandra.db.compaction.CompactionManager;
-<<<<<<< HEAD
-import org.apache.cassandra.db.filter.IDiskAtomFilter;
-import org.apache.cassandra.db.filter.NamesQueryFilter;
-import org.apache.cassandra.db.filter.QueryFilter;
-=======
->>>>>>> 3a51ccf2
 import org.apache.cassandra.db.marshal.LongType;
 import org.apache.cassandra.db.marshal.UTF8Type;
 import org.apache.cassandra.db.marshal.UUIDType;
@@ -126,18 +120,10 @@
         ByteBuffer writtenAt = LongType.instance.decompose(timestamp / 1000);
         ByteBuffer data = serializeRowMutations(mutations);
 
-<<<<<<< HEAD
         ColumnFamily cf = ArrayBackedSortedColumns.factory.create(CFMetaData.BatchlogCf);
-        cf.addColumn(new Column(DATA, data, timestamp));
-        cf.addColumn(new Column(WRITTEN_AT, writtenAt, timestamp));
-=======
-        ColumnFamily cf = ColumnFamily.create(CFMetaData.BatchlogCf);
         cf.addColumn(new Column(columnName(""), ByteBufferUtil.EMPTY_BYTE_BUFFER, timestamp));
         cf.addColumn(new Column(columnName("written_at"), writtenAt, timestamp));
         cf.addColumn(new Column(columnName("data"), data, timestamp));
-        RowMutation rm = new RowMutation(Table.SYSTEM_KS, UUIDType.instance.decompose(uuid));
-        rm.add(cf);
->>>>>>> 3a51ccf2
 
         return new RowMutation(Table.SYSTEM_KS, UUIDType.instance.decompose(uuid), cf);
     }
@@ -170,24 +156,9 @@
 
         try
         {
-<<<<<<< HEAD
-            logger.debug("Started replayAllFailedBatches");
-
-            for (Row row : getRangeSlice(new NamesQueryFilter(WRITTEN_AT)))
-            {
-                if (row.cf == null || row.cf.isMarkedForDelete())
-                    continue;
-
-                Column writtenAt = row.cf.getColumn(WRITTEN_AT);
-                if (writtenAt == null || System.currentTimeMillis() > LongType.instance.compose(writtenAt.value()) + TIMEOUT)
-                    replayBatch(row.key);
-            }
-
-=======
             for (UntypedResultSet.Row row : process("SELECT id, written_at FROM %s.%s", Table.SYSTEM_KS, SystemTable.BATCHLOG_CF))
                 if (System.currentTimeMillis() > row.getLong("written_at") + TIMEOUT)
                     replayBatch(row.getUUID("id"));
->>>>>>> 3a51ccf2
             cleanup();
         }
         finally
@@ -200,26 +171,12 @@
 
     private void replayBatch(UUID id)
     {
-<<<<<<< HEAD
-        UUID uuid = UUIDType.instance.compose(key.key);
-
-        logger.debug("Replaying batch {}", uuid);
-
-        ColumnFamilyStore store = Table.open(Table.SYSTEM_KS).getColumnFamilyStore(SystemTable.BATCHLOG_CF);
-        QueryFilter filter = QueryFilter.getIdentityFilter(key, SystemTable.BATCHLOG_CF);
-        ColumnFamily batch = store.getColumnFamily(filter);
-=======
         logger.debug("Replaying batch {}", id);
->>>>>>> 3a51ccf2
 
         UntypedResultSet result = process("SELECT written_at, data FROM %s.%s WHERE id = %s", Table.SYSTEM_KS, SystemTable.BATCHLOG_CF, id);
         if (result.isEmpty())
             return;
 
-<<<<<<< HEAD
-        Column dataColumn = batch.getColumn(DATA);
-=======
->>>>>>> 3a51ccf2
         try
         {
             replaySerializedMutations(result.one().getBytes("data"), result.one().getLong("written_at"));
@@ -242,15 +199,11 @@
             replaySerializedMutation(RowMutation.serializer.deserialize(in, VERSION), writtenAt);
     }
 
-<<<<<<< HEAD
-    private static void writeHintsForMutation(RowMutation mutation)
-=======
     /*
      * We try to deliver the mutations to the replicas ourselves if they are alive and only resort to writing hints
      * when a replica is down or a write request times out.
      */
     private void replaySerializedMutation(RowMutation mutation, long writtenAt) throws IOException
->>>>>>> 3a51ccf2
     {
         int ttl = calculateHintTTL(mutation, writtenAt);
         if (ttl <= 0)
@@ -276,11 +229,6 @@
 
     private void attemptDirectDelivery(RowMutation mutation, long writtenAt, Set<InetAddress> endpoints) throws IOException
     {
-<<<<<<< HEAD
-        RowMutation rm = new RowMutation(Table.SYSTEM_KS, key.key);
-        rm.delete(SystemTable.BATCHLOG_CF, FBUtilities.timestampMicros());
-        rm.apply();
-=======
         List<WriteResponseHandler> handlers = Lists.newArrayList();
         final CopyOnWriteArraySet<InetAddress> undelivered = new CopyOnWriteArraySet<InetAddress>(endpoints);
         for (final InetAddress ep : endpoints)
@@ -317,27 +265,18 @@
                 for (InetAddress endpoint : undelivered)
                     StorageProxy.writeHintForMutation(mutation, ttl, endpoint);
         }
->>>>>>> 3a51ccf2
     }
 
     // calculate ttl for the mutation's hint (and reduce ttl by the time the mutation spent in the batchlog).
     // this ensures that deletes aren't "undone" by an old batch replay.
     private int calculateHintTTL(RowMutation mutation, long writtenAt)
     {
-        return (int) ((mutation.calculateHintTTL() * 1000 - (System.currentTimeMillis() - writtenAt)) / 1000);
+        return (int) ((HintedHandOffManager.calculateHintTTL(mutation) * 1000 - (System.currentTimeMillis() - writtenAt)) / 1000);
     }
 
     private static ByteBuffer columnName(String name)
     {
-<<<<<<< HEAD
-        ColumnFamilyStore store = Table.open(Table.SYSTEM_KS).getColumnFamilyStore(SystemTable.BATCHLOG_CF);
-        IPartitioner partitioner = StorageService.getPartitioner();
-        RowPosition minPosition = partitioner.getMinimumToken().minKeyBound();
-        AbstractBounds<RowPosition> range = new Range<RowPosition>(minPosition, minPosition, partitioner);
-        return store.getRangeSlice(range, Integer.MAX_VALUE, columnFilter, null);
-=======
         return CFMetaData.BatchlogCf.getCfDef().getColumnNameBuilder().add(UTF8Type.instance.decompose(name)).build();
->>>>>>> 3a51ccf2
     }
 
     // force flush + compaction to reclaim space from the replayed batches
