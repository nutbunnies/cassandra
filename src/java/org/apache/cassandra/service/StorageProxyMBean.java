/*
 * Licensed to the Apache Software Foundation (ASF) under one
 * or more contributor license agreements.  See the NOTICE file
 * distributed with this work for additional information
 * regarding copyright ownership.  The ASF licenses this file
 * to you under the Apache License, Version 2.0 (the
 * "License"); you may not use this file except in compliance
 * with the License.  You may obtain a copy of the License at
 *
 *     http://www.apache.org/licenses/LICENSE-2.0
 *
 * Unless required by applicable law or agreed to in writing, software
 * distributed under the License is distributed on an "AS IS" BASIS,
 * WITHOUT WARRANTIES OR CONDITIONS OF ANY KIND, either express or implied.
 * See the License for the specific language governing permissions and
 * limitations under the License.
 */
package org.apache.cassandra.service;

<<<<<<< HEAD
=======
import java.util.List;
import java.util.Map;

import org.apache.cassandra.metrics.ReadRepairMetrics;

>>>>>>> 254d315d
public interface StorageProxyMBean
{
    /**
     * @see org.apache.cassandra.metrics.LatencyMetrics#lastOpCount
     */
    @Deprecated
    public long getReadOperations();
    /**
     * @see org.apache.cassandra.metrics.LatencyMetrics#totalLatencyHistogram
     */
    @Deprecated
    public long getTotalReadLatencyMicros();
    /**
     * @see org.apache.cassandra.metrics.LatencyMetrics#recentLatencyHistogram
     */
    @Deprecated
    public double getRecentReadLatencyMicros();
    /**
     * @see org.apache.cassandra.metrics.LatencyMetrics#totalLatencyHistogram
     */
    @Deprecated
    public long[] getTotalReadLatencyHistogramMicros();
    /**
     * @see org.apache.cassandra.metrics.LatencyMetrics#recentLatencyHistogram
     */
    @Deprecated
    public long[] getRecentReadLatencyHistogramMicros();

    @Deprecated
    public long getRangeOperations();
    @Deprecated
    public long getTotalRangeLatencyMicros();
    @Deprecated
    public double getRecentRangeLatencyMicros();
    @Deprecated
    public long[] getTotalRangeLatencyHistogramMicros();
    @Deprecated
    public long[] getRecentRangeLatencyHistogramMicros();

    @Deprecated
    public long getWriteOperations();
    @Deprecated
    public long getTotalWriteLatencyMicros();
    @Deprecated
    public double getRecentWriteLatencyMicros();
    @Deprecated
    public long[] getTotalWriteLatencyHistogramMicros();
    @Deprecated
    public long[] getRecentWriteLatencyHistogramMicros();

    public long getTotalHints();
    public boolean getHintedHandoffEnabled();
    public void setHintedHandoffEnabled(boolean b);
    public int getMaxHintWindow();
    public void setMaxHintWindow(int ms);
    public int getMaxHintsInProgress();
    public void setMaxHintsInProgress(int qs);
    public int getHintsInProgress();

    public Long getRpcTimeout();
    public void setRpcTimeout(Long timeoutInMillis);
    public Long getReadRpcTimeout();
    public void setReadRpcTimeout(Long timeoutInMillis);
    public Long getWriteRpcTimeout();
    public void setWriteRpcTimeout(Long timeoutInMillis);
    public Long getCasContentionTimeout();
    public void setCasContentionTimeout(Long timeoutInMillis);
    public Long getRangeRpcTimeout();
    public void setRangeRpcTimeout(Long timeoutInMillis);
    public Long getTruncateRpcTimeout();
    public void setTruncateRpcTimeout(Long timeoutInMillis);

    public void reloadTriggerClass();

    public long getReadRepairAttempted();
    public long getReadRepairRepairedBlocking();
    public long getReadRepairRepairedBackground();

    /** Returns each live node's schema version */
    public Map<String, List<String>> getSchemaVersions();
}<|MERGE_RESOLUTION|>--- conflicted
+++ resolved
@@ -17,14 +17,9 @@
  */
 package org.apache.cassandra.service;
 
-<<<<<<< HEAD
-=======
 import java.util.List;
 import java.util.Map;
 
-import org.apache.cassandra.metrics.ReadRepairMetrics;
-
->>>>>>> 254d315d
 public interface StorageProxyMBean
 {
     /**
