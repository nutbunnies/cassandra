/*
 * Licensed to the Apache Software Foundation (ASF) under one
 * or more contributor license agreements.  See the NOTICE file
 * distributed with this work for additional information
 * regarding copyright ownership.  The ASF licenses this file
 * to you under the Apache License, Version 2.0 (the
 * "License"); you may not use this file except in compliance
 * with the License.  You may obtain a copy of the License at
 *
 *     http://www.apache.org/licenses/LICENSE-2.0
 *
 * Unless required by applicable law or agreed to in writing, software
 * distributed under the License is distributed on an "AS IS" BASIS,
 * WITHOUT WARRANTIES OR CONDITIONS OF ANY KIND, either express or implied.
 * See the License for the specific language governing permissions and
 * limitations under the License.
 */
package org.apache.cassandra.cql3.statements;

import java.nio.ByteBuffer;
import java.util.*;

import com.google.common.base.Objects;
import com.google.common.base.Predicate;
import com.google.common.collect.AbstractIterator;
import com.google.common.collect.Iterables;

import org.apache.cassandra.auth.Permission;
import org.apache.cassandra.cql3.*;
import org.apache.cassandra.transport.messages.ResultMessage;
import org.apache.cassandra.config.CFMetaData;
import org.apache.cassandra.config.ColumnDefinition;
import org.apache.cassandra.db.*;
import org.apache.cassandra.db.filter.*;
import org.apache.cassandra.db.marshal.*;
import org.apache.cassandra.dht.*;
import org.apache.cassandra.exceptions.*;
import org.apache.cassandra.service.ClientState;
import org.apache.cassandra.service.QueryState;
import org.apache.cassandra.service.StorageProxy;
import org.apache.cassandra.service.StorageService;
import org.apache.cassandra.service.pager.*;
import org.apache.cassandra.db.ConsistencyLevel;
import org.apache.cassandra.thrift.ThriftValidation;
import org.apache.cassandra.serializers.MarshalException;
import org.apache.cassandra.utils.ByteBufferUtil;
import org.apache.cassandra.utils.FBUtilities;
import org.apache.cassandra.utils.Pair;

/**
 * Encapsulates a completely parsed SELECT query, including the target
 * column family, expression, result count, and ordering clause.
 *
 */
public class SelectStatement implements CQLStatement
{
    private static final int DEFAULT_COUNT_PAGE_SIZE = 10000;

    private final int boundTerms;
    public final CFDefinition cfDef;
    public final Parameters parameters;
    private final Selection selection;
    private final Term limit;

    private final Restriction[] keyRestrictions;
    private final Restriction[] columnRestrictions;
    private final Map<CFDefinition.Name, Restriction> metadataRestrictions = new HashMap<CFDefinition.Name, Restriction>();

    // The name of all restricted names not covered by the key or index filter
    private final Set<CFDefinition.Name> restrictedNames = new HashSet<CFDefinition.Name>();
    private Restriction.Slice sliceRestriction;

    private boolean isReversed;
    private boolean onToken;
    private boolean isKeyRange;
    private boolean keyIsInRelation;
    private boolean usesSecondaryIndexing;

    private Map<CFDefinition.Name, Integer> orderingIndexes;

    // Used by forSelection below
    private static final Parameters defaultParameters = new Parameters(Collections.<ColumnIdentifier, Boolean>emptyMap(), false, false, null, false);

    public SelectStatement(CFDefinition cfDef, int boundTerms, Parameters parameters, Selection selection, Term limit)
    {
        this.cfDef = cfDef;
        this.boundTerms = boundTerms;
        this.selection = selection;
        this.keyRestrictions = new Restriction[cfDef.keys.size()];
        this.columnRestrictions = new Restriction[cfDef.columns.size()];
        this.parameters = parameters;
        this.limit = limit;
    }

    // Creates a simple select based on the given selection.
    // Note that the results select statement should not be used for actual queries, but only for processing already
    // queried data through processColumnFamily.
    static SelectStatement forSelection(CFDefinition cfDef, Selection selection)
    {
        return new SelectStatement(cfDef, 0, defaultParameters, selection, null);
    }

    public ResultSet.Metadata getResultMetadata()
    {
        return selection.getResultMetadata();
    }

    public int getBoundsTerms()
    {
        return boundTerms;
    }

    public void checkAccess(ClientState state) throws InvalidRequestException, UnauthorizedException
    {
        state.hasColumnFamilyAccess(keyspace(), columnFamily(), Permission.SELECT);
    }

    public void validate(ClientState state) throws InvalidRequestException
    {
        // Nothing to do, all validation has been done by RawStatement.prepare()
    }

    public ResultMessage.Rows execute(QueryState state, QueryOptions options) throws RequestExecutionException, RequestValidationException
    {
        ConsistencyLevel cl = options.getConsistency();
        List<ByteBuffer> variables = options.getValues();
        if (cl == null)
            throw new InvalidRequestException("Invalid empty consistency level");

        cl.validateForRead(keyspace());

        int limit = getLimit(variables);
        long now = System.currentTimeMillis();
        Pageable command;
        if (isKeyRange || usesSecondaryIndexing)
        {
            command = getRangeCommand(variables, limit, now);
        }
        else
        {
            List<ReadCommand> commands = getSliceCommands(variables, limit, now);
            command = commands == null ? null : new Pageable.ReadCommands(commands);
        }

        int pageSize = options.getPageSize();
        // A count query will never be paged for the user, but we always page it internally to avoid OOM.
        // If we user provided a pageSize we'll use that to page internally (because why not), otherwise we use our default
        if (parameters.isCount && pageSize <= 0)
            pageSize = DEFAULT_COUNT_PAGE_SIZE;

        if (pageSize <= 0 || command == null || !QueryPagers.mayNeedPaging(command, pageSize))
        {
            return execute(command, cl, variables, limit, now);
        }
        else
        {
            QueryPager pager = QueryPagers.pager(command, cl, options.getPagingState());
            if (parameters.isCount)
                return pageCountQuery(pager, variables, pageSize, now);

            List<Row> page = pager.fetchPage(pageSize);
            ResultMessage.Rows msg = processResults(page, variables, limit, now);
            if (!pager.isExhausted())
                msg.result.metadata.setHasMorePages(pager.state());
            return msg;
        }
    }

    private ResultMessage.Rows execute(Pageable command, ConsistencyLevel cl, List<ByteBuffer> variables, int limit, long now) throws RequestValidationException, RequestExecutionException
    {
        List<Row> rows;
        if (command == null)
        {
            rows = Collections.<Row>emptyList();
        }
        else
        {
            rows = command instanceof Pageable.ReadCommands
                 ? StorageProxy.read(((Pageable.ReadCommands)command).commands, cl)
                 : StorageProxy.getRangeSlice((RangeSliceCommand)command, cl);
        }

        return processResults(rows, variables, limit, now);
    }

    private ResultMessage.Rows pageCountQuery(QueryPager pager, List<ByteBuffer> variables, int pageSize, long now) throws RequestValidationException, RequestExecutionException
    {
        int count = 0;
        while (!pager.isExhausted())
        {
            int maxLimit = pager.maxRemaining();
            ResultSet rset = process(pager.fetchPage(pageSize), variables, maxLimit, now);
            count += rset.rows.size();
        }

        ResultSet result = ResultSet.makeCountResult(keyspace(), columnFamily(), count, parameters.countAlias);
        return new ResultMessage.Rows(result);
    }

    public ResultMessage.Rows processResults(List<Row> rows, List<ByteBuffer> variables, int limit, long now) throws RequestValidationException
    {
        // Even for count, we need to process the result as it'll group some column together in sparse column families
        ResultSet rset = process(rows, variables, limit, now);
        rset = parameters.isCount ? rset.makeCountResult(parameters.countAlias) : rset;
        return new ResultMessage.Rows(rset);
    }

    static List<Row> readLocally(String keyspaceName, List<ReadCommand> cmds)
    {
        Keyspace keyspace = Keyspace.open(keyspaceName);
        List<Row> rows = new ArrayList<Row>(cmds.size());
        for (ReadCommand cmd : cmds)
            rows.add(cmd.getRow(keyspace));
        return rows;
    }

    public ResultMessage.Rows executeInternal(QueryState state) throws RequestExecutionException, RequestValidationException
    {
        List<ByteBuffer> variables = Collections.emptyList();
        int limit = getLimit(variables);
        long now = System.currentTimeMillis();
        List<Row> rows;
        if (isKeyRange || usesSecondaryIndexing)
        {
            RangeSliceCommand command = getRangeCommand(variables, limit, now);
            rows = command == null ? Collections.<Row>emptyList() : command.executeLocally();
        }
        else
        {
            List<ReadCommand> commands = getSliceCommands(variables, limit, now);
            rows = commands == null ? Collections.<Row>emptyList() : readLocally(keyspace(), commands);
        }

        return processResults(rows, variables, limit, now);
    }

    public ResultSet process(List<Row> rows) throws InvalidRequestException
    {
        assert !parameters.isCount; // not yet needed
        return process(rows, Collections.<ByteBuffer>emptyList(), getLimit(Collections.<ByteBuffer>emptyList()), System.currentTimeMillis());
    }

    public String keyspace()
    {
        return cfDef.cfm.ksName;
    }

    public String columnFamily()
    {
        return cfDef.cfm.cfName;
    }

    private List<ReadCommand> getSliceCommands(List<ByteBuffer> variables, int limit, long now) throws RequestValidationException
    {
        Collection<ByteBuffer> keys = getKeys(variables);
        if (keys.isEmpty()) // in case of IN () for (the last column of) the partition key.
            return null;

        List<ReadCommand> commands = new ArrayList<ReadCommand>(keys.size());

        IDiskAtomFilter filter = makeFilter(variables, limit);
        if (filter == null)
            return null;

        // Note that we use the total limit for every key, which is potentially inefficient.
        // However, IN + LIMIT is not a very sensible choice.
        for (ByteBuffer key : keys)
        {
            QueryProcessor.validateKey(key);
            // We should not share the slice filter amongst the commands (hence the cloneShallow), due to
            // SliceQueryFilter not being immutable due to its columnCounter used by the lastCounted() method
            // (this is fairly ugly and we should change that but that's probably not a tiny refactor to do that cleanly)
            commands.add(ReadCommand.create(keyspace(), key, columnFamily(), now, filter.cloneShallow()));
        }

        return commands;
    }

    private RangeSliceCommand getRangeCommand(List<ByteBuffer> variables, int limit, long now) throws RequestValidationException
    {
        IDiskAtomFilter filter = makeFilter(variables, limit);
        if (filter == null)
            return null;

        List<IndexExpression> expressions = getIndexExpressions(variables);
        // The LIMIT provided by the user is the number of CQL row he wants returned.
        // We want to have getRangeSlice to count the number of columns, not the number of keys.
        AbstractBounds<RowPosition> keyBounds = getKeyBounds(variables);
        return keyBounds == null
             ? null
             : new RangeSliceCommand(keyspace(), columnFamily(), now,  filter, keyBounds, expressions, limit, !parameters.isDistinct, false);
    }

    private AbstractBounds<RowPosition> getKeyBounds(List<ByteBuffer> variables) throws InvalidRequestException
    {
        IPartitioner<?> p = StorageService.getPartitioner();

        if (onToken)
        {
            Token startToken = getTokenBound(Bound.START, variables, p);
            Token endToken = getTokenBound(Bound.END, variables, p);

            boolean includeStart = includeKeyBound(Bound.START);
            boolean includeEnd = includeKeyBound(Bound.END);

            /*
             * If we ask SP.getRangeSlice() for (token(200), token(200)], it will happily return the whole ring.
             * However, wrapping range doesn't really make sense for CQL, and we want to return an empty result
             * in that case (CASSANDRA-5573). So special case to create a range that is guaranteed to be empty.
             *
             * In practice, we want to return an empty result set if either startToken > endToken, or both are
             * equal but one of the bound is excluded (since [a, a] can contains something, but not (a, a], [a, a)
             * or (a, a)). Note though that in the case where startToken or endToken is the minimum token, then
             * this special case rule should not apply.
             */
            int cmp = startToken.compareTo(endToken);
            if (!startToken.isMinimum() && !endToken.isMinimum() && (cmp > 0 || (cmp == 0 && (!includeStart || !includeEnd))))
                return null;

            RowPosition start = includeStart ? startToken.minKeyBound() : startToken.maxKeyBound();
            RowPosition end = includeEnd ? endToken.maxKeyBound() : endToken.minKeyBound();

            return new Range<RowPosition>(start, end);
        }
        else
        {
            ByteBuffer startKeyBytes = getKeyBound(Bound.START, variables);
            ByteBuffer finishKeyBytes = getKeyBound(Bound.END, variables);

            RowPosition startKey = RowPosition.forKey(startKeyBytes, p);
            RowPosition finishKey = RowPosition.forKey(finishKeyBytes, p);

            if (startKey.compareTo(finishKey) > 0 && !finishKey.isMinimum(p))
                return null;

            if (includeKeyBound(Bound.START))
            {
                return includeKeyBound(Bound.END)
                     ? new Bounds<RowPosition>(startKey, finishKey)
                     : new IncludingExcludingBounds<RowPosition>(startKey, finishKey);
            }
            else
            {
                return includeKeyBound(Bound.END)
                     ? new Range<RowPosition>(startKey, finishKey)
                     : new ExcludingBounds<RowPosition>(startKey, finishKey);
            }
        }
    }

    private IDiskAtomFilter makeFilter(List<ByteBuffer> variables, int limit)
    throws InvalidRequestException
    {
        if (parameters.isDistinct)
        {
            return new SliceQueryFilter(ColumnSlice.ALL_COLUMNS_ARRAY, false, 1, -1);
        }
        else if (isColumnRange())
        {
            // For sparse, we used to ask for 'defined columns' * 'asked limit' (where defined columns includes the row marker)
            // to account for the grouping of columns.
            // Since that doesn't work for maps/sets/lists, we now use the compositesToGroup option of SliceQueryFilter.
            // But we must preserve backward compatibility too (for mixed version cluster that is).
            int toGroup = cfDef.isCompact ? -1 : cfDef.columns.size();
            List<ByteBuffer> startBounds = getRequestedBound(Bound.START, variables);
            List<ByteBuffer> endBounds = getRequestedBound(Bound.END, variables);
            assert startBounds.size() == endBounds.size();

            // The case where startBounds == 1 is common enough that it's worth optimizing
            ColumnSlice[] slices;
            if (startBounds.size() == 1)
            {
                ColumnSlice slice = new ColumnSlice(startBounds.get(0), endBounds.get(0));
                if (slice.isAlwaysEmpty(cfDef.cfm.comparator, isReversed))
                    return null;
                slices = new ColumnSlice[]{slice};
            }
            else
            {
                List<ColumnSlice> l = new ArrayList<ColumnSlice>(startBounds.size());
                for (int i = 0; i < startBounds.size(); i++)
                {
                    ColumnSlice slice = new ColumnSlice(startBounds.get(i), endBounds.get(i));
                    if (!slice.isAlwaysEmpty(cfDef.cfm.comparator, isReversed))
                        l.add(slice);
                }
                if (l.isEmpty())
                    return null;
                slices = l.toArray(new ColumnSlice[l.size()]);
            }

            return new SliceQueryFilter(slices, isReversed, limit, toGroup);
        }
        else
        {
            SortedSet<ByteBuffer> columnNames = getRequestedColumns(variables);
            if (columnNames == null) // in case of IN () for the last column of the key
                return null;
            QueryProcessor.validateColumnNames(columnNames);
            return new NamesQueryFilter(columnNames, true);
        }
    }

    private int getLimit(List<ByteBuffer> variables) throws InvalidRequestException
    {
        int l = Integer.MAX_VALUE;
        if (limit != null)
        {
            ByteBuffer b = limit.bindAndGet(variables);
            if (b == null)
                throw new InvalidRequestException("Invalid null value of limit");

            try
            {
                Int32Type.instance.validate(b);
                l = Int32Type.instance.compose(b);
            }
            catch (MarshalException e)
            {
                throw new InvalidRequestException("Invalid limit value");
            }
        }

        if (l <= 0)
            throw new InvalidRequestException("LIMIT must be strictly positive");

        // Internally, we don't support exclusive bounds for slices. Instead,
        // we query one more element if necessary and exclude
        if (sliceRestriction != null && !sliceRestriction.isInclusive(Bound.START) && l != Integer.MAX_VALUE)
            l += 1;

        return l;
    }

    private Collection<ByteBuffer> getKeys(final List<ByteBuffer> variables) throws InvalidRequestException
    {
        List<ByteBuffer> keys = new ArrayList<ByteBuffer>();
        ColumnNameBuilder builder = cfDef.getKeyNameBuilder();
        for (CFDefinition.Name name : cfDef.keys.values())
        {
            Restriction r = keyRestrictions[name.position];
            assert r != null && !r.isSlice();

            List<ByteBuffer> values = r.values(variables);

            if (builder.remainingCount() == 1)
            {
                for (ByteBuffer val : values)
                {
                    if (val == null)
                        throw new InvalidRequestException(String.format("Invalid null value for partition key part %s", name));
                    keys.add(builder.copy().add(val).build());
                }
            }
            else
            {
                // Note: for backward compatibility reasons, we let INs with 1 value slide
                if (values.size() != 1)
                    throw new InvalidRequestException("IN is only supported on the last column of the partition key");
                ByteBuffer val = values.get(0);
                if (val == null)
                    throw new InvalidRequestException(String.format("Invalid null value for partition key part %s", name));
                builder.add(val);
            }
        }
        return keys;
    }

    private ByteBuffer getKeyBound(Bound b, List<ByteBuffer> variables) throws InvalidRequestException
    {
        // Deal with unrestricted partition key components (special-casing is required to deal with 2i queries on the first
        // component of a composite partition key).
        for (int i = 0; i < keyRestrictions.length; i++)
            if (keyRestrictions[i] == null)
                return ByteBufferUtil.EMPTY_BYTE_BUFFER;

        // We deal with IN queries for keys in other places, so we know buildBound will return only one result
        return buildBound(b, cfDef.keys.values(), keyRestrictions, false, cfDef.getKeyNameBuilder(), variables).get(0);
    }

    private Token getTokenBound(Bound b, List<ByteBuffer> variables, IPartitioner<?> p) throws InvalidRequestException
    {
        assert onToken;

        Restriction keyRestriction = keyRestrictions[0];
        ByteBuffer value;
        if (keyRestriction.isEQ())
        {
            value = keyRestriction.values(variables).get(0);
        }
        else
        {
            Restriction.Slice slice = (Restriction.Slice)keyRestriction;
            if (!slice.hasBound(b))
                return p.getMinimumToken();

            value = slice.bound(b, variables);
        }

        if (value == null)
            throw new InvalidRequestException("Invalid null token value");
        return p.getTokenFactory().fromByteArray(value);
    }

    private boolean includeKeyBound(Bound b)
    {
        for (Restriction r : keyRestrictions)
        {
            if (r == null)
                return true;
            else if (r.isSlice())
                return ((Restriction.Slice)r).isInclusive(b);
        }
        // All equality
        return true;
    }

    private boolean isColumnRange()
    {
        // Due to CASSANDRA-5762, we always do a slice for CQL3 tables (not compact, composite).
        // Static CF (non compact but non composite) never entails a column slice however
        if (!cfDef.isCompact)
            return cfDef.isComposite;

        // Otherwise (i.e. for compact table where we don't have a row marker anyway and thus don't care about CASSANDRA-5762),
        // it is a range query if it has at least one the column alias for which no relation is defined or is not EQ.
        for (Restriction r : columnRestrictions)
        {
            if (r == null || r.isSlice())
                return true;
        }
        return false;
    }

    private SortedSet<ByteBuffer> getRequestedColumns(List<ByteBuffer> variables) throws InvalidRequestException
    {
        assert !isColumnRange();

        ColumnNameBuilder builder = cfDef.getColumnNameBuilder();
        Iterator<ColumnIdentifier> idIter = cfDef.columns.keySet().iterator();
        for (Restriction r : columnRestrictions)
        {
            ColumnIdentifier id = idIter.next();
            assert r != null && !r.isSlice();

            List<ByteBuffer> values = r.values(variables);
            if (values.size() == 1)
            {
                ByteBuffer val = values.get(0);
                if (val == null)
                    throw new InvalidRequestException(String.format("Invalid null value for clustering key part %s", id));
                builder.add(val);
            }
            else
            {
                // We have a IN, which we only support for the last column.
                // If compact, just add all values and we're done. Otherwise,
                // for each value of the IN, creates all the columns corresponding to the selection.
                if (values.isEmpty())
                    return null;
                SortedSet<ByteBuffer> columns = new TreeSet<ByteBuffer>(cfDef.cfm.comparator);
                Iterator<ByteBuffer> iter = values.iterator();
                while (iter.hasNext())
                {
                    ByteBuffer val = iter.next();
                    ColumnNameBuilder b = iter.hasNext() ? builder.copy() : builder;
                    if (val == null)
                        throw new InvalidRequestException(String.format("Invalid null value for clustering key part %s", id));
                    b.add(val);
                    if (cfDef.isCompact)
                        columns.add(b.build());
                    else
                        columns.addAll(addSelectedColumns(b));
                }
                return columns;
            }
        }

        return addSelectedColumns(builder);
    }

    private SortedSet<ByteBuffer> addSelectedColumns(ColumnNameBuilder builder)
    {
        if (cfDef.isCompact)
        {
            return FBUtilities.singleton(builder.build());
        }
        else
        {
            // Collections require doing a slice query because a given collection is a
            // non-know set of columns, so we shouldn't get there
            assert !selectACollection();

            SortedSet<ByteBuffer> columns = new TreeSet<ByteBuffer>(cfDef.cfm.comparator);

            // We need to query the selected column as well as the marker
            // column (for the case where the row exists but has no columns outside the PK)
            // Two exceptions are "static CF" (non-composite non-compact CF) and "super CF"
            // that don't have marker and for which we must query all columns instead
            if (cfDef.isComposite && !cfDef.cfm.isSuper())
            {
                // marker
                columns.add(builder.copy().add(ByteBufferUtil.EMPTY_BYTE_BUFFER).build());

                // selected columns
                for (ColumnIdentifier id : selection.regularColumnsToFetch())
                    columns.add(builder.copy().add(id.key).build());
            }
            else
            {
                Iterator<ColumnIdentifier> iter = cfDef.metadata.keySet().iterator();
                while (iter.hasNext())
                {
                    ColumnIdentifier name = iter.next();
                    ColumnNameBuilder b = iter.hasNext() ? builder.copy() : builder;
                    ByteBuffer cname = b.add(name.key).build();
                    columns.add(cname);
                }
            }
            return columns;
        }
    }

    private boolean selectACollection()
    {
        if (!cfDef.hasCollections)
            return false;

        for (CFDefinition.Name name : selection.getColumnsList())
        {
            if (name.type instanceof CollectionType)
                return true;
        }

        return false;
    }

    private List<ByteBuffer> buildBound(Bound bound,
                                        Collection<CFDefinition.Name> names,
                                        Restriction[] restrictions,
                                        boolean isReversed,
                                        ColumnNameBuilder builder,
                                        List<ByteBuffer> variables) throws InvalidRequestException
    {
        // The end-of-component of composite doesn't depend on whether the
        // component type is reversed or not (i.e. the ReversedType is applied
        // to the component comparator but not to the end-of-component itself),
        // it only depends on whether the slice is reversed
        Bound eocBound = isReversed ? Bound.reverse(bound) : bound;
        for (CFDefinition.Name name : names)
        {
            // In a restriction, we always have Bound.START < Bound.END for the "base" comparator.
            // So if we're doing a reverse slice, we must inverse the bounds when giving them as start and end of the slice filter.
            // But if the actual comparator itself is reversed, we must inversed the bounds too.
            Bound b = isReversed == isReversedType(name) ? bound : Bound.reverse(bound);
            Restriction r = restrictions[name.position];
            if (r == null || (r.isSlice() && !((Restriction.Slice)r).hasBound(b)))
            {
                // There wasn't any non EQ relation on that key, we select all records having the preceding component as prefix.
                // For composites, if there was preceding component and we're computing the end, we must change the last component
                // End-Of-Component, otherwise we would be selecting only one record.
                return Collections.singletonList(builder.componentCount() > 0 && eocBound == Bound.END
                                                 ? builder.buildAsEndOfRange()
                                                 : builder.build());
            }

            if (r.isSlice())
            {
                Restriction.Slice slice = (Restriction.Slice)r;
                assert slice.hasBound(b);
                ByteBuffer val = slice.bound(b, variables);
                if (val == null)
                    throw new InvalidRequestException(String.format("Invalid null clustering key part %s", name));
                return Collections.singletonList(builder.add(val, slice.getRelation(eocBound, b)).build());
            }
            else
            {
                List<ByteBuffer> values = r.values(variables);
                if (values.size() != 1)
                {
                    // IN query, we only support it on the clustering column
                    assert name.position == names.size() - 1;
                    // The IN query might not have listed the values in comparator order, so we need to re-sort
                    // the bounds lists to make sure the slices works correctly (also, to avoid duplicates).
                    TreeSet<ByteBuffer> s = new TreeSet<ByteBuffer>(isReversed ? cfDef.cfm.comparator.reverseComparator : cfDef.cfm.comparator);
                    for (ByteBuffer val : values)
                    {
                        if (val == null)
                            throw new InvalidRequestException(String.format("Invalid null clustering key part %s", name));
                        ColumnNameBuilder copy = builder.copy().add(val);
                        // See below for why this
                        s.add((bound == Bound.END && copy.remainingCount() > 0) ? copy.buildAsEndOfRange() : copy.build());
                    }
                    return new ArrayList<ByteBuffer>(s);
                }

                ByteBuffer val = values.get(0);
                if (val == null)
                    throw new InvalidRequestException(String.format("Invalid null clustering key part %s", name));
                builder.add(val);
            }
        }
        // Means no relation at all or everything was an equal
        // Note: if the builder is "full", there is no need to use the end-of-component bit. For columns selection,
        // it would be harmless to do it. However, we use this method got the partition key too. And when a query
        // with 2ndary index is done, and with the the partition provided with an EQ, we'll end up here, and in that
        // case using the eoc would be bad, since for the random partitioner we have no guarantee that
        // builder.buildAsEndOfRange() will sort after builder.build() (see #5240).
        return Collections.singletonList((bound == Bound.END && builder.remainingCount() > 0) ? builder.buildAsEndOfRange() : builder.build());
    }

    private List<ByteBuffer> getRequestedBound(Bound b, List<ByteBuffer> variables) throws InvalidRequestException
    {
        assert isColumnRange();
        return buildBound(b, cfDef.columns.values(), columnRestrictions, isReversed, cfDef.getColumnNameBuilder(), variables);
    }

    private List<IndexExpression> getIndexExpressions(List<ByteBuffer> variables) throws InvalidRequestException
    {
        if (!usesSecondaryIndexing || restrictedNames.isEmpty())
            return Collections.emptyList();

        List<IndexExpression> expressions = new ArrayList<IndexExpression>();
        for (CFDefinition.Name name : restrictedNames)
        {
            Restriction restriction;
            switch (name.kind)
            {
                case KEY_ALIAS:
                    restriction = keyRestrictions[name.position];
                    break;
                case COLUMN_ALIAS:
                    restriction = columnRestrictions[name.position];
                    break;
                case COLUMN_METADATA:
                    restriction = metadataRestrictions.get(name);
                    break;
                default:
                    // We don't allow restricting a VALUE_ALIAS for now in prepare.
                    throw new AssertionError();
            }

<<<<<<< HEAD
            if (restriction.isEquality())
            {
                assert restriction.eqValues.size() == 1; // IN is not supported for indexed columns.
                ByteBuffer value = restriction.eqValues.get(0).bindAndGet(variables);
                if (value == null)
                    throw new InvalidRequestException(String.format("Unsupported null value for indexed column %s", name));
                if (value.remaining() > 0xFFFF)
                    throw new InvalidRequestException("Index expression values may not be larger than 64K");
                expressions.add(new IndexExpression(name.name.key, IndexExpression.Operator.EQ, value));
            }
            else
=======
            if (restriction.isSlice())
>>>>>>> e93578b3
            {
                Restriction.Slice slice = (Restriction.Slice)restriction;
                for (Bound b : Bound.values())
                {
                    if (slice.hasBound(b))
                    {
                        ByteBuffer value = slice.bound(b, variables);
                        if (value == null)
                            throw new InvalidRequestException(String.format("Unsupported null value for indexed column %s", name));
                        if (value.remaining() > 0xFFFF)
                            throw new InvalidRequestException("Index expression values may not be larger than 64K");
                        expressions.add(new IndexExpression(name.name.key, slice.getIndexOperator(b), value));
                    }
                }
            }
            else
            {
                List<ByteBuffer> values = restriction.values(variables);

                if (values.size() != 1)
                    throw new InvalidRequestException("IN restrictions are not supported on indexed columns");

                ByteBuffer value = values.get(0);
                if (value == null)
                    throw new InvalidRequestException(String.format("Unsupported null value for indexed column %s", name));
                if (value.remaining() > 0xFFFF)
                    throw new InvalidRequestException("Index expression values may not be larger than 64K");
                expressions.add(new IndexExpression(name.name.key, IndexOperator.EQ, value));
            }
        }
        return expressions;
    }


    private Iterable<Column> columnsInOrder(final ColumnFamily cf, final List<ByteBuffer> variables) throws InvalidRequestException
    {
        if (columnRestrictions.length == 0)
            return cf.getSortedColumns();

        // If the restriction for the last column alias is an IN, respect
        // requested order
        Restriction last = columnRestrictions[columnRestrictions.length - 1];
        if (last == null || last.isSlice())
            return cf.getSortedColumns();

        ColumnNameBuilder builder = cfDef.getColumnNameBuilder();
        for (int i = 0; i < columnRestrictions.length - 1; i++)
            builder.add(columnRestrictions[i].values(variables).get(0));


        List<ByteBuffer> values = last.values(variables);
        final List<ByteBuffer> requested = new ArrayList<ByteBuffer>(values.size());
        Iterator<ByteBuffer> iter = values.iterator();
        while (iter.hasNext())
        {
            ByteBuffer t = iter.next();
            ColumnNameBuilder b = iter.hasNext() ? builder.copy() : builder;
            requested.add(b.add(t).build());
        }

        return new Iterable<Column>()
        {
            public Iterator<Column> iterator()
            {
                return new AbstractIterator<Column>()
                {
                    Iterator<ByteBuffer> iter = requested.iterator();
                    public Column computeNext()
                    {
                        if (!iter.hasNext())
                            return endOfData();
                        Column column = cf.getColumn(iter.next());
                        return column == null ? computeNext() : column;
                    }
                };
            }
        };
    }

    private ResultSet process(List<Row> rows, List<ByteBuffer> variables, int limit, long now) throws InvalidRequestException
    {
        Selection.ResultSetBuilder result = selection.resultSetBuilder(now);
        for (org.apache.cassandra.db.Row row : rows)
        {
            // Not columns match the query, skip
            if (row.cf == null)
                continue;

            processColumnFamily(row.key.key, row.cf, variables, now, result);
        }

        ResultSet cqlRows = result.build();

        orderResults(cqlRows);

        // Internal calls always return columns in the comparator order, even when reverse was set
        if (isReversed)
            cqlRows.reverse();

        // Trim result if needed to respect the limit
        cqlRows.trim(limit);
        return cqlRows;
    }

    // Used by ModificationStatement for CAS operations
    void processColumnFamily(ByteBuffer key, ColumnFamily cf, List<ByteBuffer> variables, long now, Selection.ResultSetBuilder result)
    throws InvalidRequestException
    {
        ByteBuffer[] keyComponents = cfDef.hasCompositeKey
                                   ? ((CompositeType)cfDef.cfm.getKeyValidator()).split(key)
                                   : new ByteBuffer[]{ key };

        if (parameters.isDistinct)
        {
            if (!cf.hasOnlyTombstones(now))
            {
                result.newRow();
                // selection.getColumnsList() will contain only the partition key components - all of them.
                for (CFDefinition.Name name : selection.getColumnsList())
                    result.add(keyComponents[name.position]);
            }
        }
        else if (cfDef.isCompact)
        {
            // One cqlRow per column
            for (Column c : columnsInOrder(cf, variables))
            {
                if (c.isMarkedForDelete(now))
                    continue;

                ByteBuffer[] components = null;
                if (cfDef.isComposite)
                {
                    components = ((CompositeType)cfDef.cfm.comparator).split(c.name());
                }
                else if (sliceRestriction != null)
                {
                    // For dynamic CF, the column could be out of the requested bounds, filter here
                    if (!sliceRestriction.isInclusive(Bound.START) && c.name().equals(sliceRestriction.bound(Bound.START, variables)))
                        continue;
                    if (!sliceRestriction.isInclusive(Bound.END) && c.name().equals(sliceRestriction.bound(Bound.END, variables)))
                        continue;
                }

                result.newRow();
                // Respect selection order
                for (CFDefinition.Name name : selection.getColumnsList())
                {
                    switch (name.kind)
                    {
                        case KEY_ALIAS:
                            result.add(keyComponents[name.position]);
                            break;
                        case COLUMN_ALIAS:
                            ByteBuffer val = cfDef.isComposite
                                           ? (name.position < components.length ? components[name.position] : null)
                                           : c.name();
                            result.add(val);
                            break;
                        case VALUE_ALIAS:
                            result.add(c);
                            break;
                        case COLUMN_METADATA:
                            // This should not happen for compact CF
                            throw new AssertionError();
                        default:
                            throw new AssertionError();
                    }
                }
            }
        }
        else if (cfDef.isComposite)
        {
            // Sparse case: group column in cqlRow when composite prefix is equal
            CompositeType composite = (CompositeType)cfDef.cfm.comparator;

            ColumnGroupMap.Builder builder = new ColumnGroupMap.Builder(composite, cfDef.hasCollections, now);

            for (Column c : cf)
            {
                if (c.isMarkedForDelete(now))
                    continue;

                builder.add(c);
            }

            for (ColumnGroupMap group : builder.groups())
                handleGroup(selection, result, keyComponents, group);
        }
        else
        {
            if (cf.hasOnlyTombstones(now))
                return;

            // Static case: One cqlRow for all columns
            result.newRow();
            for (CFDefinition.Name name : selection.getColumnsList())
            {
                if (name.kind == CFDefinition.Name.Kind.KEY_ALIAS)
                    result.add(keyComponents[name.position]);
                else
                    result.add(cf.getColumn(name.name.key));
            }
        }
    }

    /**
     * Orders results when multiple keys are selected (using IN)
     */
    private void orderResults(ResultSet cqlRows)
    {
        // There is nothing to do if
        //   a. there are no results,
        //   b. no ordering information where given,
        //   c. key restriction is a Range or not an IN expression
        if (cqlRows.size() == 0 || parameters.orderings.isEmpty() || isKeyRange || !keyIsInRelation)
            return;

        assert orderingIndexes != null;

        // optimization when only *one* order condition was given
        // because there is no point of using composite comparator if there is only one order condition
        if (parameters.orderings.size() == 1)
        {
            CFDefinition.Name ordering = cfDef.get(parameters.orderings.keySet().iterator().next());
            Collections.sort(cqlRows.rows, new SingleColumnComparator(orderingIndexes.get(ordering), ordering.type));
            return;
        }

        // builds a 'composite' type for multi-column comparison from the comparators of the ordering components
        // and passes collected position information and built composite comparator to CompositeComparator to do
        // an actual comparison of the CQL rows.
        List<AbstractType<?>> types = new ArrayList<AbstractType<?>>(parameters.orderings.size());
        int[] positions = new int[parameters.orderings.size()];

        int idx = 0;
        for (ColumnIdentifier identifier : parameters.orderings.keySet())
        {
            CFDefinition.Name orderingColumn = cfDef.get(identifier);
            types.add(orderingColumn.type);
            positions[idx++] = orderingIndexes.get(orderingColumn);
        }

        Collections.sort(cqlRows.rows, new CompositeComparator(types, positions));
    }

    private void handleGroup(Selection selection, Selection.ResultSetBuilder result, ByteBuffer[] keyComponents, ColumnGroupMap columns) throws InvalidRequestException
    {
        // Respect requested order
        result.newRow();
        for (CFDefinition.Name name : selection.getColumnsList())
        {
            switch (name.kind)
            {
                case KEY_ALIAS:
                    result.add(keyComponents[name.position]);
                    break;
                case COLUMN_ALIAS:
                    result.add(columns.getKeyComponent(name.position));
                    break;
                case VALUE_ALIAS:
                    // This should not happen for SPARSE
                    throw new AssertionError();
                case COLUMN_METADATA:
                    if (name.type.isCollection())
                    {
                        List<Pair<ByteBuffer, Column>> collection = columns.getCollection(name.name.key);
                        ByteBuffer value = collection == null
                                         ? null
                                         : ((CollectionType)name.type).serialize(collection);
                        result.add(value);
                    }
                    else
                    {
                        result.add(columns.getSimple(name.name.key));
                    }
                    break;
            }
        }
    }

    private static boolean isReversedType(CFDefinition.Name name)
    {
        return name.type instanceof ReversedType;
    }

    private boolean columnFilterIsIdentity()
    {
        for (Restriction r : columnRestrictions)
        {
            if (r != null)
                return false;
        }
        return true;
    }

    public static class RawStatement extends CFStatement
    {
        private final Parameters parameters;
        private final List<RawSelector> selectClause;
        private final List<Relation> whereClause;
        private final Term.Raw limit;

        public RawStatement(CFName cfName, Parameters parameters, List<RawSelector> selectClause, List<Relation> whereClause, Term.Raw limit)
        {
            super(cfName);
            this.parameters = parameters;
            this.selectClause = selectClause;
            this.whereClause = whereClause == null ? Collections.<Relation>emptyList() : whereClause;
            this.limit = limit;
        }

        public ParsedStatement.Prepared prepare() throws InvalidRequestException
        {
            CFMetaData cfm = ThriftValidation.validateColumnFamily(keyspace(), columnFamily());

            CFDefinition cfDef = cfm.getCfDef();

            ColumnSpecification[] names = new ColumnSpecification[getBoundsTerms()];

            // Select clause
            if (parameters.isCount && !selectClause.isEmpty())
                throw new InvalidRequestException("Only COUNT(*) and COUNT(1) operations are currently supported.");

            Selection selection = selectClause.isEmpty()
                                ? Selection.wildcard(cfDef)
                                : Selection.fromSelectors(cfDef, selectClause);

            if (parameters.isDistinct)
                validateDistinctSelection(selection.getColumnsList(), cfDef.keys.values());

            Term prepLimit = null;
            if (limit != null)
            {
                prepLimit = limit.prepare(limitReceiver());
                prepLimit.collectMarkerSpecification(names);
            }

            SelectStatement stmt = new SelectStatement(cfDef, getBoundsTerms(), parameters, selection, prepLimit);

            /*
             * WHERE clause. For a given entity, rules are:
             *   - EQ relation conflicts with anything else (including a 2nd EQ)
             *   - Can't have more than one LT(E) relation (resp. GT(E) relation)
             *   - IN relation are restricted to row keys (for now) and conflicts with anything else
             *     (we could allow two IN for the same entity but that doesn't seem very useful)
             *   - The value_alias cannot be restricted in any way (we don't support wide rows with indexed value in CQL so far)
             */
            boolean hasQueriableIndex = false;
            boolean hasQueriableClusteringColumnIndex = false;
            for (Relation rel : whereClause)
            {
                CFDefinition.Name name = cfDef.get(rel.getEntity());
                if (name == null)
                {
                    if (containsAlias(rel.getEntity()))
                        throw new InvalidRequestException(String.format("Aliases aren't allowed in where clause ('%s')", rel));
                    else
                        throw new InvalidRequestException(String.format("Undefined name %s in where clause ('%s')", rel.getEntity(), rel));
                }

                ColumnDefinition def = cfDef.cfm.getColumnDefinition(name.name.key);
                stmt.restrictedNames.add(name);
                if (def.isIndexed() && rel.operator() == Relation.Type.EQ)
                {
                    hasQueriableIndex = true;
                    if (name.kind == CFDefinition.Name.Kind.COLUMN_ALIAS)
                        hasQueriableClusteringColumnIndex = true;
                }

                switch (name.kind)
                {
                    case KEY_ALIAS:
                        stmt.keyRestrictions[name.position] = updateRestriction(name, stmt.keyRestrictions[name.position], rel, names);
                        break;
                    case COLUMN_ALIAS:
                        stmt.columnRestrictions[name.position] = updateRestriction(name, stmt.columnRestrictions[name.position], rel, names);
                        break;
                    case VALUE_ALIAS:
                        throw new InvalidRequestException(String.format("Predicates on the non-primary-key column (%s) of a COMPACT table are not yet supported", name.name));
                    case COLUMN_METADATA:
                        stmt.metadataRestrictions.put(name, updateRestriction(name, stmt.metadataRestrictions.get(name), rel, names));
                        break;
                }
            }

            /*
             * At this point, the select statement if fully constructed, but we still have a few things to validate
             */

            // If there is a queriable index, no special condition are required on the other restrictions.
            // But we still need to know 2 things:
            //   - If we don't have a queriable index, is the query ok
            //   - Is it queriable without 2ndary index, which is always more efficient
            // If a component of the partition key is restricted by a relation, all preceding
            // components must have a EQ. Only the last partition key component can be in IN relation.
            boolean canRestrictFurtherComponents = true;
            CFDefinition.Name previous = null;
            stmt.keyIsInRelation = false;
            Iterator<CFDefinition.Name> iter = cfDef.keys.values().iterator();
            for (int i = 0; i < stmt.keyRestrictions.length; i++)
            {
                CFDefinition.Name cname = iter.next();
                Restriction restriction = stmt.keyRestrictions[i];

                if (restriction == null)
                {
                    if (stmt.onToken)
                        throw new InvalidRequestException("The token() function must be applied to all partition key components or none of them");

                    // The only time not restricting a key part is allowed is if none are restricted or an index is used.
                    if (i > 0 && stmt.keyRestrictions[i - 1] != null)
                    {
                        if (hasQueriableIndex)
                        {
                            stmt.usesSecondaryIndexing = true;
                            stmt.isKeyRange = true;
                            break;
                        }
                        throw new InvalidRequestException(String.format("Partition key part %s must be restricted since preceding part is", cname));
                    }

                    stmt.isKeyRange = true;
                    canRestrictFurtherComponents = false;
                }
                else if (!canRestrictFurtherComponents)
                {
                    if (hasQueriableIndex)
                    {
                        stmt.usesSecondaryIndexing = true;
                        break;
                    }
                    throw new InvalidRequestException(String.format("partition key part %s cannot be restricted (preceding part %s is either not restricted or by a non-EQ relation)", cname, previous));
                }
                else if (restriction.isOnToken())
                {
                    // If this is a query on tokens, it's necessarily a range query (there can be more than one key per token).
                    stmt.isKeyRange = true;
                    stmt.onToken = true;
                }
                else if (stmt.onToken)
                {
                    throw new InvalidRequestException(String.format("The token() function must be applied to all partition key components or none of them"));
                }
                else if (!restriction.isSlice())
                {
                    if (restriction.isIN())
                    {
                        // We only support IN for the last name so far
                        if (i != stmt.keyRestrictions.length - 1)
                            throw new InvalidRequestException(String.format("Partition KEY part %s cannot be restricted by IN relation (only the last part of the partition key can)", cname));
                        stmt.keyIsInRelation = true;
                    }
                }
                else
                {
                    // Non EQ relation is not supported without token(), even if we have a 2ndary index (since even those are ordered by partitioner).
                    // Note: In theory we could allow it for 2ndary index queries with ALLOW FILTERING, but that would probably require some special casing
                    throw new InvalidRequestException("Only EQ and IN relation are supported on the partition key (unless you use the token() function)");
                }
                previous = cname;
            }

            // All (or none) of the partition key columns have been specified;
            // hence there is no need to turn these restrictions into index expressions.
            if (!stmt.usesSecondaryIndexing)
                stmt.restrictedNames.removeAll(cfDef.keys.values());

            // If a clustering key column is restricted by a non-EQ relation, all preceding
            // columns must have a EQ, and all following must have no restriction. Unless
            // the column is indexed that is.
            canRestrictFurtherComponents = true;
            previous = null;
            iter = cfDef.columns.values().iterator();
            for (int i = 0; i < stmt.columnRestrictions.length; i++)
            {
                CFDefinition.Name cname = iter.next();
                Restriction restriction = stmt.columnRestrictions[i];

                if (restriction == null)
                {
                    canRestrictFurtherComponents = false;
                }
                else if (!canRestrictFurtherComponents)
                {
                    if (hasQueriableIndex)
                    {
                        stmt.usesSecondaryIndexing = true; // handle gaps and non-keyrange cases.
                        break;
                    }
                    throw new InvalidRequestException(String.format("PRIMARY KEY part %s cannot be restricted (preceding part %s is either not restricted or by a non-EQ relation)", cname, previous));
                }
                else if (restriction.isSlice())
                {
                    canRestrictFurtherComponents = false;
                    Restriction.Slice slice = (Restriction.Slice)restriction;
                    // For non-composite slices, we don't support internally the difference between exclusive and
                    // inclusive bounds, so we deal with it manually.
                    if (!cfDef.isComposite && (!slice.isInclusive(Bound.START) || !slice.isInclusive(Bound.END)))
                        stmt.sliceRestriction = slice;
                }
                else if (restriction.isIN())
                {
                    // We only support IN for the last name and for compact storage so far
                    // TODO: #3885 allows us to extend to non compact as well, but that remains to be done
                    if (i != stmt.columnRestrictions.length - 1)
                        throw new InvalidRequestException(String.format("PRIMARY KEY part %s cannot be restricted by IN relation", cname));
                    else if (stmt.selectACollection())
                        throw new InvalidRequestException(String.format("Cannot restrict PRIMARY KEY part %s by IN relation as a collection is selected by the query", cname));
                }

                previous = cname;
            }

            // Covers indexes on the first clustering column (among others).
            if (stmt.isKeyRange && hasQueriableClusteringColumnIndex)
                stmt.usesSecondaryIndexing = true;

            if (!stmt.usesSecondaryIndexing)
                stmt.restrictedNames.removeAll(cfDef.columns.values());

            // Even if usesSecondaryIndexing is false at this point, we'll still have to use one if
            // there is restrictions not covered by the PK.
            if (!stmt.metadataRestrictions.isEmpty())
            {
                if (!hasQueriableIndex)
                    throw new InvalidRequestException("No indexed columns present in by-columns clause with Equal operator");
                stmt.usesSecondaryIndexing = true;
            }

            if (stmt.usesSecondaryIndexing && stmt.keyIsInRelation)
                throw new InvalidRequestException("Select on indexed columns and with IN clause for the PRIMARY KEY are not supported");

            if (!stmt.parameters.orderings.isEmpty())
            {
                if (stmt.usesSecondaryIndexing)
                    throw new InvalidRequestException("ORDER BY with 2ndary indexes is not supported.");

                if (stmt.isKeyRange)
                    throw new InvalidRequestException("ORDER BY is only supported when the partition key is restricted by an EQ or an IN.");

                // If we order an IN query, we'll have to do a manual sort post-query. Currently, this sorting requires that we
                // have queried the column on which we sort (TODO: we should update it to add the column on which we sort to the one
                // queried automatically, and then removing it from the resultSet afterwards if needed)
                if (stmt.keyIsInRelation)
                {
                    stmt.orderingIndexes = new HashMap<CFDefinition.Name, Integer>();
                    for (ColumnIdentifier column : stmt.parameters.orderings.keySet())
                    {
                        final CFDefinition.Name name = cfDef.get(column);
                        if (name == null)
                        {
                            if (containsAlias(column))
                                throw new InvalidRequestException(String.format("Aliases are not allowed in order by clause ('%s')", column));
                            else
                                throw new InvalidRequestException(String.format("Order by on unknown column %s", column));
                        }

                        if (selectClause.isEmpty()) // wildcard
                        {
                            stmt.orderingIndexes.put(name, Iterables.indexOf(cfDef, new Predicate<CFDefinition.Name>()
                                                                                    {
                                                                                        public boolean apply(CFDefinition.Name n)
                                                                                        {
                                                                                            return name.equals(n);
                                                                                        }
                                                                                    }));
                        }
                        else
                        {
                            boolean hasColumn = false;
                            for (int i = 0; i < selectClause.size(); i++)
                            {
                                RawSelector selector = selectClause.get(i);
                                if (name.name.equals(selector.selectable))
                                {
                                    stmt.orderingIndexes.put(name, i);
                                    hasColumn = true;
                                    break;
                                }
                            }

                            if (!hasColumn)
                                throw new InvalidRequestException("ORDER BY could not be used on columns missing in select clause.");
                        }
                    }
                }

                Boolean[] reversedMap = new Boolean[cfDef.columns.size()];
                int i = 0;
                for (Map.Entry<ColumnIdentifier, Boolean> entry : stmt.parameters.orderings.entrySet())
                {
                    ColumnIdentifier column = entry.getKey();
                    boolean reversed = entry.getValue();

                    CFDefinition.Name name = cfDef.get(column);
                    if (name == null)
                    {
                        if (containsAlias(column))
                            throw new InvalidRequestException(String.format("Aliases are not allowed in order by clause ('%s')", column));
                        else
                            throw new InvalidRequestException(String.format("Order by on unknown column %s", column));
                    }

                    if (name.kind != CFDefinition.Name.Kind.COLUMN_ALIAS)
                        throw new InvalidRequestException(String.format("Order by is currently only supported on the clustered columns of the PRIMARY KEY, got %s", column));

                    if (i++ != name.position)
                        throw new InvalidRequestException(String.format("Order by currently only support the ordering of columns following their declared order in the PRIMARY KEY"));

                    reversedMap[name.position] = (reversed != isReversedType(name));
                }

                // Check that all boolean in reversedMap, if set, agrees
                Boolean isReversed = null;
                for (Boolean b : reversedMap)
                {
                    // Column on which order is specified can be in any order
                    if (b == null)
                        continue;

                    if (isReversed == null)
                    {
                        isReversed = b;
                        continue;
                    }
                    if (isReversed != b)
                        throw new InvalidRequestException(String.format("Unsupported order by relation"));
                }
                assert isReversed != null;
                stmt.isReversed = isReversed;
            }

            // Make sure this queries is allowed (note: non key range non indexed cannot involve filtering underneath)
            if (!parameters.allowFiltering && (stmt.isKeyRange || stmt.usesSecondaryIndexing))
            {
                // We will potentially filter data if either:
                //  - Have more than one IndexExpression
                //  - Have no index expression and the column filter is not the identity
                if (stmt.restrictedNames.size() > 1 || (stmt.restrictedNames.isEmpty() && !stmt.columnFilterIsIdentity()))
                    throw new InvalidRequestException("Cannot execute this query as it might involve data filtering and thus may have unpredictable performance. "
                                                    + "If you want to execute this query despite the performance unpredictability, use ALLOW FILTERING");
            }

            return new ParsedStatement.Prepared(stmt, Arrays.<ColumnSpecification>asList(names));
        }

        private void validateDistinctSelection(Collection<CFDefinition.Name> requestedColumns, Collection<CFDefinition.Name> partitionKey)
        throws InvalidRequestException
        {
            for (CFDefinition.Name name : requestedColumns)
                if (!partitionKey.contains(name))
                    throw new InvalidRequestException(String.format("SELECT DISTINCT queries must only request partition key columns (not %s)", name));

            for (CFDefinition.Name name : partitionKey)
                if (!requestedColumns.contains(name))
                    throw new InvalidRequestException(String.format("SELECT DISTINCT queries must request all the partition key columns (missing %s)", name));
        }

        private boolean containsAlias(final ColumnIdentifier name)
        {
            return Iterables.any(selectClause, new Predicate<RawSelector>()
                                               {
                                                   public boolean apply(RawSelector raw)
                                                   {
                                                       return name.equals(raw.alias);
                                                   }
                                               });
        }

        private ColumnSpecification limitReceiver()
        {
            return new ColumnSpecification(keyspace(), columnFamily(), new ColumnIdentifier("[limit]", true), Int32Type.instance);
        }

        Restriction updateRestriction(CFDefinition.Name name, Restriction restriction, Relation newRel, ColumnSpecification[] boundNames) throws InvalidRequestException
        {
            ColumnSpecification receiver = name;
            if (newRel.onToken)
            {
                if (name.kind != CFDefinition.Name.Kind.KEY_ALIAS)
                    throw new InvalidRequestException(String.format("The token() function is only supported on the partition key, found on %s", name));

                receiver = new ColumnSpecification(name.ksName,
                                                   name.cfName,
                                                   new ColumnIdentifier("partition key token", true),
                                                   StorageService.getPartitioner().getTokenValidator());
            }

            switch (newRel.operator())
            {
                case EQ:
                    {
                        if (restriction != null)
                            throw new InvalidRequestException(String.format("%s cannot be restricted by more than one relation if it includes an Equal", name));
                        Term t = newRel.getValue().prepare(receiver);
                        t.collectMarkerSpecification(boundNames);
                        restriction = new Restriction.EQ(t, newRel.onToken);
                    }
                    break;
                case IN:
                    if (restriction != null)
                        throw new InvalidRequestException(String.format("%s cannot be restricted by more than one relation if it includes a IN", name));

                    if (newRel.getInValues() == null)
                    {
                        // Means we have a "SELECT ... IN ?"
                        assert newRel.getValue() != null;
                        Term t = newRel.getValue().prepare(receiver);
                        t.collectMarkerSpecification(boundNames);
                        restriction = Restriction.IN.create(t);
                    }
                    else
                    {
                        List<Term> inValues = new ArrayList<Term>(newRel.getInValues().size());
                        for (Term.Raw raw : newRel.getInValues())
                        {
                            Term t = raw.prepare(receiver);
                            t.collectMarkerSpecification(boundNames);
                            inValues.add(t);
                        }
                        restriction = Restriction.IN.create(inValues);
                    }
                    break;
                case GT:
                case GTE:
                case LT:
                case LTE:
                    {
                        if (restriction == null)
                            restriction = new Restriction.Slice(newRel.onToken);
                        else if (!restriction.isSlice())
                            throw new InvalidRequestException(String.format("%s cannot be restricted by both an equal and an inequal relation", name));
                        Term t = newRel.getValue().prepare(receiver);
                        t.collectMarkerSpecification(boundNames);
                        ((Restriction.Slice)restriction).setBound(name.name, newRel.operator(), t);
                    }
                    break;
            }
            return restriction;
        }

        @Override
        public String toString()
        {
            return Objects.toStringHelper(this)
                          .add("name", cfName)
                          .add("selectClause", selectClause)
                          .add("whereClause", whereClause)
                          .add("isDistinct", parameters.isDistinct)
                          .add("isCount", parameters.isCount)
                          .toString();
        }
    }

<<<<<<< HEAD
    // A rather raw class that simplify validation and query for select
    // Don't made public as this can be easily badly used
    private static class Restriction
    {
        // for equality
        List<Term> eqValues; // if null, it's a restriction by bounds

        // for bounds
        private final Term[] bounds;
        private final boolean[] boundInclusive;

        final boolean onToken;


        Restriction(List<Term> values, boolean onToken)
        {
            this.eqValues = values;
            this.bounds = null;
            this.boundInclusive = null;
            this.onToken = onToken;
        }

        Restriction(List<Term> values)
        {
            this(values, false);
        }

        Restriction(Term value, boolean onToken)
        {
            this(Collections.singletonList(value), onToken);
        }

        Restriction(boolean onToken)
        {
            this.eqValues = null;
            this.bounds = new Term[2];
            this.boundInclusive = new boolean[2];
            this.onToken = onToken;
        }

        boolean isEquality()
        {
            return eqValues != null;
        }

        boolean isINRestriction()
        {
            return isEquality() && (eqValues.isEmpty() || eqValues.size() > 1);
        }

        public Term bound(Bound b)
        {
            return bounds[b.idx];
        }

        public boolean isInclusive(Bound b)
        {
            return bounds[b.idx] == null || boundInclusive[b.idx];
        }

        public Relation.Type getRelation(Bound eocBound, Bound inclusiveBound)
        {
            switch (eocBound)
            {
                case START:
                    return boundInclusive[inclusiveBound.idx] ? Relation.Type.GTE : Relation.Type.GT;
                case END:
                    return boundInclusive[inclusiveBound.idx] ? Relation.Type.LTE : Relation.Type.LT;
            }
            throw new AssertionError();
        }

        public IndexExpression.Operator getIndexOperator(Bound b)
        {
            switch (b)
            {
                case START:
                    return boundInclusive[b.idx] ? IndexExpression.Operator.GTE : IndexExpression.Operator.GT;
                case END:
                    return boundInclusive[b.idx] ? IndexExpression.Operator.LTE : IndexExpression.Operator.LT;
            }
            throw new AssertionError();
        }

        public void setBound(ColumnIdentifier name, Relation.Type type, Term t) throws InvalidRequestException
        {
            Bound b;
            boolean inclusive;
            switch (type)
            {
                case GT:
                    b = Bound.START;
                    inclusive = false;
                    break;
                case GTE:
                    b = Bound.START;
                    inclusive = true;
                    break;
                case LT:
                    b = Bound.END;
                    inclusive = false;
                    break;
                case LTE:
                    b = Bound.END;
                    inclusive = true;
                    break;
                default:
                    throw new AssertionError();
            }

            if (bounds == null)
                throw new InvalidRequestException(String.format("%s cannot be restricted by both an equal and an inequal relation", name));

            if (bounds[b.idx] != null)
                throw new InvalidRequestException(String.format("Invalid restrictions found on %s", name));
            bounds[b.idx] = t;
            boundInclusive[b.idx] = inclusive;
        }

        @Override
        public String toString()
        {
            String s;
            if (eqValues == null)
            {
                s = String.format("SLICE(%s %s, %s %s)", boundInclusive[0] ? ">=" : ">",
                                                            bounds[0],
                                                            boundInclusive[1] ? "<=" : "<",
                                                            bounds[1]);
            }
            else
            {
                s = String.format("EQ(%s)", eqValues);
            }
            return onToken ? s + "*" : s;
        }
    }

=======
>>>>>>> e93578b3
    public static class Parameters
    {
        private final Map<ColumnIdentifier, Boolean> orderings;
        private final boolean isDistinct;
        private final boolean isCount;
        private final ColumnIdentifier countAlias;
        private final boolean allowFiltering;

        public Parameters(Map<ColumnIdentifier, Boolean> orderings,
                          boolean isDistinct,
                          boolean isCount,
                          ColumnIdentifier countAlias,
                          boolean allowFiltering)
        {
            this.orderings = orderings;
            this.isDistinct = isDistinct;
            this.isCount = isCount;
            this.countAlias = countAlias;
            this.allowFiltering = allowFiltering;
        }
    }

    /**
     * Used in orderResults(...) method when single 'ORDER BY' condition where given
     */
    private static class SingleColumnComparator implements Comparator<List<ByteBuffer>>
    {
        private final int index;
        private final AbstractType<?> comparator;

        public SingleColumnComparator(int columnIndex, AbstractType<?> orderer)
        {
            index = columnIndex;
            comparator = orderer;
        }

        public int compare(List<ByteBuffer> a, List<ByteBuffer> b)
        {
            return comparator.compare(a.get(index), b.get(index));
        }
    }

    /**
     * Used in orderResults(...) method when multiple 'ORDER BY' conditions where given
     */
    private static class CompositeComparator implements Comparator<List<ByteBuffer>>
    {
        private final List<AbstractType<?>> orderTypes;
        private final int[] positions;

        private CompositeComparator(List<AbstractType<?>> orderTypes, int[] positions)
        {
            this.orderTypes = orderTypes;
            this.positions = positions;
        }

        public int compare(List<ByteBuffer> a, List<ByteBuffer> b)
        {
            for (int i = 0; i < positions.length; i++)
            {
                AbstractType<?> type = orderTypes.get(i);
                int columnPos = positions[i];

                ByteBuffer aValue = a.get(columnPos);
                ByteBuffer bValue = b.get(columnPos);

                int comparison = type.compare(aValue, bValue);

                if (comparison != 0)
                    return comparison;
            }

            return 0;
        }
    }
}<|MERGE_RESOLUTION|>--- conflicted
+++ resolved
@@ -740,21 +740,7 @@
                     throw new AssertionError();
             }
 
-<<<<<<< HEAD
-            if (restriction.isEquality())
-            {
-                assert restriction.eqValues.size() == 1; // IN is not supported for indexed columns.
-                ByteBuffer value = restriction.eqValues.get(0).bindAndGet(variables);
-                if (value == null)
-                    throw new InvalidRequestException(String.format("Unsupported null value for indexed column %s", name));
-                if (value.remaining() > 0xFFFF)
-                    throw new InvalidRequestException("Index expression values may not be larger than 64K");
-                expressions.add(new IndexExpression(name.name.key, IndexExpression.Operator.EQ, value));
-            }
-            else
-=======
             if (restriction.isSlice())
->>>>>>> e93578b3
             {
                 Restriction.Slice slice = (Restriction.Slice)restriction;
                 for (Bound b : Bound.values())
@@ -782,7 +768,7 @@
                     throw new InvalidRequestException(String.format("Unsupported null value for indexed column %s", name));
                 if (value.remaining() > 0xFFFF)
                     throw new InvalidRequestException("Index expression values may not be larger than 64K");
-                expressions.add(new IndexExpression(name.name.key, IndexOperator.EQ, value));
+                expressions.add(new IndexExpression(name.name.key, IndexExpression.Operator.EQ, value));
             }
         }
         return expressions;
@@ -1510,147 +1496,6 @@
         }
     }
 
-<<<<<<< HEAD
-    // A rather raw class that simplify validation and query for select
-    // Don't made public as this can be easily badly used
-    private static class Restriction
-    {
-        // for equality
-        List<Term> eqValues; // if null, it's a restriction by bounds
-
-        // for bounds
-        private final Term[] bounds;
-        private final boolean[] boundInclusive;
-
-        final boolean onToken;
-
-
-        Restriction(List<Term> values, boolean onToken)
-        {
-            this.eqValues = values;
-            this.bounds = null;
-            this.boundInclusive = null;
-            this.onToken = onToken;
-        }
-
-        Restriction(List<Term> values)
-        {
-            this(values, false);
-        }
-
-        Restriction(Term value, boolean onToken)
-        {
-            this(Collections.singletonList(value), onToken);
-        }
-
-        Restriction(boolean onToken)
-        {
-            this.eqValues = null;
-            this.bounds = new Term[2];
-            this.boundInclusive = new boolean[2];
-            this.onToken = onToken;
-        }
-
-        boolean isEquality()
-        {
-            return eqValues != null;
-        }
-
-        boolean isINRestriction()
-        {
-            return isEquality() && (eqValues.isEmpty() || eqValues.size() > 1);
-        }
-
-        public Term bound(Bound b)
-        {
-            return bounds[b.idx];
-        }
-
-        public boolean isInclusive(Bound b)
-        {
-            return bounds[b.idx] == null || boundInclusive[b.idx];
-        }
-
-        public Relation.Type getRelation(Bound eocBound, Bound inclusiveBound)
-        {
-            switch (eocBound)
-            {
-                case START:
-                    return boundInclusive[inclusiveBound.idx] ? Relation.Type.GTE : Relation.Type.GT;
-                case END:
-                    return boundInclusive[inclusiveBound.idx] ? Relation.Type.LTE : Relation.Type.LT;
-            }
-            throw new AssertionError();
-        }
-
-        public IndexExpression.Operator getIndexOperator(Bound b)
-        {
-            switch (b)
-            {
-                case START:
-                    return boundInclusive[b.idx] ? IndexExpression.Operator.GTE : IndexExpression.Operator.GT;
-                case END:
-                    return boundInclusive[b.idx] ? IndexExpression.Operator.LTE : IndexExpression.Operator.LT;
-            }
-            throw new AssertionError();
-        }
-
-        public void setBound(ColumnIdentifier name, Relation.Type type, Term t) throws InvalidRequestException
-        {
-            Bound b;
-            boolean inclusive;
-            switch (type)
-            {
-                case GT:
-                    b = Bound.START;
-                    inclusive = false;
-                    break;
-                case GTE:
-                    b = Bound.START;
-                    inclusive = true;
-                    break;
-                case LT:
-                    b = Bound.END;
-                    inclusive = false;
-                    break;
-                case LTE:
-                    b = Bound.END;
-                    inclusive = true;
-                    break;
-                default:
-                    throw new AssertionError();
-            }
-
-            if (bounds == null)
-                throw new InvalidRequestException(String.format("%s cannot be restricted by both an equal and an inequal relation", name));
-
-            if (bounds[b.idx] != null)
-                throw new InvalidRequestException(String.format("Invalid restrictions found on %s", name));
-            bounds[b.idx] = t;
-            boundInclusive[b.idx] = inclusive;
-        }
-
-        @Override
-        public String toString()
-        {
-            String s;
-            if (eqValues == null)
-            {
-                s = String.format("SLICE(%s %s, %s %s)", boundInclusive[0] ? ">=" : ">",
-                                                            bounds[0],
-                                                            boundInclusive[1] ? "<=" : "<",
-                                                            bounds[1]);
-            }
-            else
-            {
-                s = String.format("EQ(%s)", eqValues);
-            }
-            return onToken ? s + "*" : s;
-        }
-    }
-
-=======
->>>>>>> e93578b3
     public static class Parameters
     {
         private final Map<ColumnIdentifier, Boolean> orderings;
