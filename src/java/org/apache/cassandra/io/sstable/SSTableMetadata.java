--- conflicted
+++ resolved
@@ -21,12 +21,9 @@
 import java.nio.ByteBuffer;
 import java.util.*;
 
-<<<<<<< HEAD
 import org.apache.cassandra.db.marshal.AbstractType;
 import org.apache.cassandra.utils.ByteBufferUtil;
-=======
 import org.apache.cassandra.utils.Pair;
->>>>>>> 83b75754
 import org.apache.cassandra.utils.StreamingHistogram;
 import org.slf4j.Logger;
 import org.slf4j.LoggerFactory;
@@ -83,15 +80,10 @@
              NO_BLOOM_FLITER_FP_CHANCE,
              NO_COMPRESSION_RATIO,
              null,
-<<<<<<< HEAD
-             Collections.<Integer>emptySet(),
              defaultTombstoneDropTimeHistogram(),
              0,
              Collections.<ByteBuffer>emptyList(),
              Collections.<ByteBuffer>emptyList());
-=======
-             defaultTombstoneDropTimeHistogram());
->>>>>>> 83b75754
     }
 
     private SSTableMetadata(EstimatedHistogram rowSizes,
@@ -103,15 +95,10 @@
                             double bloomFilterFPChance,
                             double compressionRatio,
                             String partitioner,
-<<<<<<< HEAD
-                            Set<Integer> ancestors,
                             StreamingHistogram estimatedTombstoneDropTime,
                             int sstableLevel,
                             List<ByteBuffer> minColumnNames,
                             List<ByteBuffer> maxColumnNames)
-=======
-                            StreamingHistogram estimatedTombstoneDropTime)
->>>>>>> 83b75754
     {
         this.estimatedRowSize = rowSizes;
         this.estimatedColumnCount = columnCounts;
@@ -172,7 +159,6 @@
                                    metadata.bloomFilterFPChance,
                                    metadata.compressionRatio,
                                    metadata.partitioner,
-                                   metadata.ancestors,
                                    metadata.estimatedTombstoneDropTime,
                                    sstableLevel,
                                    metadata.minColumnNames,
@@ -292,15 +278,10 @@
                                        bloomFilterFPChance,
                                        compressionRatio,
                                        partitioner,
-<<<<<<< HEAD
-                                       ancestors,
                                        estimatedTombstoneDropTime,
                                        sstableLevel,
                                        minColumnNames,
                                        maxColumnNames);
-=======
-                                       estimatedTombstoneDropTime);
->>>>>>> 83b75754
         }
 
         public Collector estimatedRowSize(EstimatedHistogram estimatedRowSize)
@@ -371,8 +352,7 @@
     {
         private static final Logger logger = LoggerFactory.getLogger(SSTableMetadataSerializer.class);
 
-<<<<<<< HEAD
-        public void serialize(SSTableMetadata sstableStats, DataOutput out) throws IOException
+        public void serialize(SSTableMetadata sstableStats, Set<Integer> ancestors, DataOutput out) throws IOException
         {
             assert sstableStats.partitioner != null;
 
@@ -385,8 +365,8 @@
             out.writeDouble(sstableStats.bloomFilterFPChance);
             out.writeDouble(sstableStats.compressionRatio);
             out.writeUTF(sstableStats.partitioner);
-            out.writeInt(sstableStats.ancestors.size());
-            for (Integer g : sstableStats.ancestors)
+            out.writeInt(ancestors.size());
+            for (Integer g : ancestors)
                 out.writeInt(g);
             StreamingHistogram.serializer.serialize(sstableStats.estimatedTombstoneDropTime, out);
             out.writeInt(sstableStats.sstableLevel);
@@ -414,7 +394,7 @@
          * @throws IOException
          */
         @Deprecated
-        public void legacySerialize(SSTableMetadata sstableStats, Descriptor legacyDesc, DataOutput out) throws IOException
+        public void legacySerialize(SSTableMetadata sstableStats, Set<Integer> ancestors, Descriptor legacyDesc, DataOutput out) throws IOException
         {
             EstimatedHistogram.serializer.serialize(sstableStats.estimatedRowSize, out);
             EstimatedHistogram.serializer.serialize(sstableStats.estimatedColumnCount, out);
@@ -427,30 +407,13 @@
                 out.writeDouble(sstableStats.bloomFilterFPChance);
             out.writeDouble(sstableStats.compressionRatio);
             out.writeUTF(sstableStats.partitioner);
-            out.writeInt(sstableStats.ancestors.size());
-            for (Integer g : sstableStats.ancestors)
+            out.writeInt(ancestors.size());
+            for (Integer g : ancestors)
                 out.writeInt(g);
             StreamingHistogram.serializer.serialize(sstableStats.estimatedTombstoneDropTime, out);
             out.writeInt(sstableStats.sstableLevel);
             if (legacyDesc.version.tracksMaxMinColumnNames)
                 serializeMinMaxColumnNames(sstableStats.minColumnNames, sstableStats.maxColumnNames, out);
-=======
-        public void serialize(SSTableMetadata sstableStats, Set<Integer> ancestors, DataOutput dos) throws IOException
-        {
-            assert sstableStats.partitioner != null;
-
-            EstimatedHistogram.serializer.serialize(sstableStats.estimatedRowSize, dos);
-            EstimatedHistogram.serializer.serialize(sstableStats.estimatedColumnCount, dos);
-            ReplayPosition.serializer.serialize(sstableStats.replayPosition, dos);
-            dos.writeLong(sstableStats.minTimestamp);
-            dos.writeLong(sstableStats.maxTimestamp);
-            dos.writeDouble(sstableStats.compressionRatio);
-            dos.writeUTF(sstableStats.partitioner);
-            dos.writeInt(ancestors.size());
-            for (Integer g : ancestors)
-                dos.writeInt(g);
-            StreamingHistogram.serializer.serialize(sstableStats.estimatedTombstoneDropTime, dos);
->>>>>>> 83b75754
         }
 
         /**
@@ -469,7 +432,7 @@
             return deserialize(descriptor, true);
         }
 
-        public SSTableMetadata deserialize(Descriptor descriptor, boolean loadSSTableLevel) throws IOException
+        public Pair<SSTableMetadata, Set<Integer>> deserialize(Descriptor descriptor, boolean loadSSTableLevel) throws IOException
         {
             logger.debug("Load metadata for {}", descriptor);
             File statsFile = new File(descriptor.filenameFor(SSTable.COMPONENT_STATS));
@@ -489,16 +452,12 @@
                 FileUtils.closeQuietly(in);
             }
         }
-        public SSTableMetadata deserialize(DataInputStream in, Descriptor desc) throws IOException
+        public Pair<SSTableMetadata, Set<Integer>> deserialize(DataInputStream in, Descriptor desc) throws IOException
         {
             return deserialize(in, desc, true);
         }
 
-<<<<<<< HEAD
-        public SSTableMetadata deserialize(DataInputStream in, Descriptor desc, boolean loadSSTableLevel) throws IOException
-=======
-        public Pair<SSTableMetadata, Set<Integer>> deserialize(DataInputStream dis, Descriptor desc) throws IOException
->>>>>>> 83b75754
+        public Pair<SSTableMetadata, Set<Integer>> deserialize(DataInputStream in, Descriptor desc, boolean loadSSTableLevel) throws IOException
         {
             EstimatedHistogram rowSizes = EstimatedHistogram.serializer.deserialize(in);
             EstimatedHistogram columnCounts = EstimatedHistogram.serializer.deserialize(in);
@@ -512,7 +471,6 @@
             int nbAncestors = in.readInt();
             Set<Integer> ancestors = new HashSet<Integer>(nbAncestors);
             for (int i = 0; i < nbAncestors; i++)
-<<<<<<< HEAD
                 ancestors.add(in.readInt());
             StreamingHistogram tombstoneHistogram = StreamingHistogram.serializer.deserialize(in);
             int sstableLevel = 0;
@@ -542,7 +500,7 @@
                 minColumnNames = Collections.emptyList();
                 maxColumnNames = Collections.emptyList();
             }
-            return new SSTableMetadata(rowSizes,
+            return Pair.create(new SSTableMetadata(rowSizes,
                                        columnCounts,
                                        replayPosition,
                                        minTimestamp,
@@ -551,26 +509,10 @@
                                        bloomFilterFPChance,
                                        compressionRatio,
                                        partitioner,
-                                       ancestors,
                                        tombstoneHistogram,
                                        sstableLevel,
                                        minColumnNames,
-                                       maxColumnNames);
-=======
-                ancestors.add(dis.readInt());
-            StreamingHistogram tombstoneHistogram = desc.version.tracksTombstones
-                                                   ? StreamingHistogram.serializer.deserialize(dis)
-                                                   : defaultTombstoneDropTimeHistogram();
-            return Pair.create(new SSTableMetadata(rowSizes,
-                                                   columnCounts,
-                                                   replayPosition,
-                                                   minTimestamp,
-                                                   maxTimestamp,
-                                                   compressionRatio,
-                                                   partitioner,
-                                                   tombstoneHistogram),
-                                                   ancestors);
->>>>>>> 83b75754
+                                       maxColumnNames), ancestors);
         }
     }
 }